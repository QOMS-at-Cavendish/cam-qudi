# -*- coding: utf-8 -*-

"""
This file contains the Qudi GUI for general Confocal control.

Qudi is free software: you can redistribute it and/or modify
it under the terms of the GNU General Public License as published by
the Free Software Foundation, either version 3 of the License, or
(at your option) any later version.

Qudi is distributed in the hope that it will be useful,
but WITHOUT ANY WARRANTY; without even the implied warranty of
MERCHANTABILITY or FITNESS FOR A PARTICULAR PURPOSE.  See the
GNU General Public License for more details.

You should have received a copy of the GNU General Public License
along with Qudi. If not, see <http://www.gnu.org/licenses/>.

Copyright (c) the Qudi Developers. See the COPYRIGHT.txt file at the
top-level directory of this distribution and at <https://github.com/Ulm-IQO/qudi/>
"""

import numpy as np
import os
import pyqtgraph as pg
import time

from core.connector import Connector
from core.configoption import ConfigOption
from core.statusvariable import StatusVar
from qtwidgets.scan_plotwidget import ScanImageItem
from gui.guibase import GUIBase
from gui.guiutils import ColorBar
from gui.colordefs import ColorScaleInferno
from gui.colordefs import QudiPalettePale as palette
from gui.fitsettings import FitParametersWidget
from qtpy import QtCore
from qtpy import QtGui
from qtpy import QtWidgets
from qtpy import uic


class ConfocalMainWindow(QtWidgets.QMainWindow):
    """ Create the Mainwindow based on the corresponding *.ui file. """

    sigPressKeyBoard = QtCore.Signal(QtCore.QEvent)
    sigDoubleClick = QtCore.Signal()

    def __init__(self):
        # Get the path to the *.ui file
        this_dir = os.path.dirname(__file__)
        ui_file = os.path.join(this_dir, 'ui_confocalgui.ui')
        self._doubleclicked = False

        # Load it
        super(ConfocalMainWindow, self).__init__()
        uic.loadUi(ui_file, self)
        self.show()

    def keyPressEvent(self, event):
        """Pass the keyboard press event from the main window further. """
        self.sigPressKeyBoard.emit(event)

    def mouseDoubleClickEvent(self, event):
        self._doubleclicked = True
        self.sigDoubleClick.emit()


class ConfocalSettingDialog(QtWidgets.QDialog):
    """ Create the SettingsDialog window, based on the corresponding *.ui file."""

    def __init__(self):
        # Get the path to the *.ui file
        this_dir = os.path.dirname(__file__)
        ui_file = os.path.join(this_dir, 'ui_cf_settings.ui')

        # Load it
        super(ConfocalSettingDialog, self).__init__()
        uic.loadUi(ui_file, self)


class OptimizerSettingDialog(QtWidgets.QDialog):
    """ User configurable settings for the optimizer embedded in cofocal gui"""

    def __init__(self):
        # Get the path to the *.ui file
        this_dir = os.path.dirname(__file__)
        ui_file = os.path.join(this_dir, 'ui_optim_settings.ui')

        # Load it
        super(OptimizerSettingDialog, self).__init__()
        uic.loadUi(ui_file, self)

class SaveDialog(QtWidgets.QDialog):
    """ Dialog to provide feedback and block GUI while saving """
    def __init__(self, parent, title="Please wait", text="Saving..."):
        super().__init__(parent)
        self.setWindowTitle(title)
        self.setWindowModality(QtCore.Qt.WindowModal)
        self.setAttribute(QtCore.Qt.WA_ShowWithoutActivating)

        # Dialog layout
        self.text = QtWidgets.QLabel("<font size='16'>" + text + "</font>")
        self.hbox = QtWidgets.QHBoxLayout()
        self.hbox.addSpacerItem(QtWidgets.QSpacerItem(50, 0))
        self.hbox.addWidget(self.text)
        self.hbox.addSpacerItem(QtWidgets.QSpacerItem(50, 0))
        self.setLayout(self.hbox)

class ConfocalGui(GUIBase):
    """ Main Confocal Class for xy and depth scans.
    """

    # declare connectors
    confocallogic1 = Connector(interface='ConfocalLogic')
    savelogic = Connector(interface='SaveLogic')
    optimizerlogic1 = Connector(interface='OptimizerLogic')

    # config options for gui
    fixed_aspect_ratio_xy = ConfigOption('fixed_aspect_ratio_xy', True)
    fixed_aspect_ratio_depth = ConfigOption('fixed_aspect_ratio_depth', True)
    image_x_padding = ConfigOption('image_x_padding', 0.02)
    image_y_padding = ConfigOption('image_y_padding', 0.02)
    image_z_padding = ConfigOption('image_z_padding', 0.02)

    default_meter_prefix = ConfigOption('default_meter_prefix', None)  # assume the unit prefix of position spinbox

    # status var
    adjust_cursor_roi = StatusVar(default=True)
    slider_small_step = StatusVar(default=10e-9)    # initial value in meter
    slider_big_step = StatusVar(default=100e-9)     # initial value in meter

    # signals
    sigStartOptimizer = QtCore.Signal(list, str)

    def __init__(self, config, **kwargs):
        super().__init__(config=config, **kwargs)

    def on_activate(self):
        """ Initializes all needed UI files and establishes the connectors.

        This method executes the all the inits for the differnt GUIs and passes
        the event argument from fysom to the methods.
        """

        # Getting an access to all connectors:
        self._scanning_logic = self.confocallogic1()
        self._save_logic = self.savelogic()
        self._optimizer_logic = self.optimizerlogic1()

        self._hardware_state = True

        self.initMainUI()      # initialize the main GUI
        self.initSettingsUI()  # initialize the settings GUI
        self.initOptimizerSettingsUI()  # initialize the optimizer settings GUI

        self._save_dialog = SaveDialog(self._mw)

    def initMainUI(self):
        """ Definition, configuration and initialisation of the confocal GUI.

        This init connects all the graphic modules, which were created in the
        *.ui file and configures the event handling between the modules.
        Moreover it sets default values.
        """
        self._mw = ConfocalMainWindow()

        ###################################################################
        #               Configuring the dock widgets                      #
        ###################################################################
        # All our gui elements are dockable, and so there should be no "central" widget.
        self._mw.centralwidget.hide()
        self._mw.setDockNestingEnabled(True)

        # always use first channel on startup, can be changed afterwards
        self.xy_channel = 0
        self.depth_channel = 0
        self.opt_channel = 0

        # Get the image for the display from the logic
        raw_data_xy = self._scanning_logic.xy_image[:, :, 3 + self.xy_channel]
        raw_data_depth = self._scanning_logic.depth_image[:, :, 3 + self.depth_channel]

        # Set initial position for the crosshair, default is the middle of the
        # screen:
        ini_pos_x_crosshair = len(raw_data_xy) / 2
        ini_pos_y_crosshair = len(raw_data_xy) / 2
        ini_pos_z_crosshair = len(raw_data_depth) / 2

        # Load the images for xy and depth in the display:
        self.xy_image = ScanImageItem(image=raw_data_xy, axisOrder='row-major')
        self.depth_image = ScanImageItem(image=raw_data_depth, axisOrder='row-major')

        # Hide tilt correction window
        self._mw.tilt_correction_dockWidget.hide()

        # Hide scan line display
        self._mw.scanLineDockWidget.hide()

        # set up scan line plot
        sc = self._scanning_logic._scan_counter
        sc = sc - 1 if sc >= 1 else sc
        if self._scanning_logic._zscan:
            data = self._scanning_logic.depth_image[sc, :, 0:4:3]
        else:
            data = self._scanning_logic.xy_image[sc, :, 0:4:3]

        self.scan_line_plot = pg.PlotDataItem(data, pen=pg.mkPen(palette.c1))
        self._mw.scanLineGraphicsView.addItem(self.scan_line_plot)

        ###################################################################
        #               Configuration of the optimizer tab                #
        ###################################################################
        # Load the image for the optimizer tab
        self.xy_refocus_image = ScanImageItem(
            image=self._optimizer_logic.xy_refocus_image[:, :, 3 + self.opt_channel],
            axisOrder='row-major')
        self.xy_refocus_image.set_image_extent(((self._optimizer_logic._initial_pos_x - 0.5 * self._optimizer_logic.refocus_XY_size,
                                                 self._optimizer_logic._initial_pos_x + 0.5 * self._optimizer_logic.refocus_XY_size),
                                                (self._optimizer_logic._initial_pos_y - 0.5 * self._optimizer_logic.refocus_XY_size,
                                                 self._optimizer_logic._initial_pos_y + 0.5 * self._optimizer_logic.refocus_XY_size)))

        self.depth_refocus_image = pg.PlotDataItem(
            x=self._optimizer_logic._zimage_Z_values,
            y=self._optimizer_logic.z_refocus_line[:, self._optimizer_logic.opt_channel],
            pen=pg.mkPen(palette.c1, style=QtCore.Qt.DotLine),
            symbol='o',
            symbolPen=palette.c1,
            symbolBrush=palette.c1,
            symbolSize=7
        )
        self.depth_refocus_fit_image = pg.PlotDataItem(
            x=self._optimizer_logic._fit_zimage_Z_values,
            y=self._optimizer_logic.z_fit_data,
            pen=pg.mkPen(palette.c2)
        )

        # Add the display item to the xy and depth ViewWidget, which was defined in the UI file.
        self._mw.xy_refocus_ViewWidget_2.addItem(self.xy_refocus_image)
        self._mw.depth_refocus_ViewWidget_2.addItem(self.depth_refocus_image)

        # Labelling axes
        self._mw.xy_refocus_ViewWidget_2.setLabel('bottom', 'X position', units='m')
        self._mw.xy_refocus_ViewWidget_2.setLabel('left', 'Y position', units='m')

        self._mw.depth_refocus_ViewWidget_2.addItem(self.depth_refocus_fit_image)

        self._mw.depth_refocus_ViewWidget_2.setLabel('bottom', 'Z position', units='m')
        self._mw.depth_refocus_ViewWidget_2.setLabel('left', 'Fluorescence', units='c/s')

        # Add crosshair to the xy refocus scan
        self._mw.xy_refocus_ViewWidget_2.toggle_crosshair(True, movable=False)
        self._mw.xy_refocus_ViewWidget_2.set_crosshair_pos((self._optimizer_logic._initial_pos_x,
                                                        self._optimizer_logic._initial_pos_y))

        # Set the state button as ready button as default setting.
        self._mw.action_stop_scanning.setEnabled(False)
        self._mw.action_scan_xy_resume.setEnabled(False)
        self._mw.action_scan_depth_resume.setEnabled(False)

        # Add the display item to the xy and depth ViewWidget, which was defined
        # in the UI file:
        self._mw.xy_ViewWidget.addItem(self.xy_image)
        self._mw.depth_ViewWidget.addItem(self.depth_image)

        # Label the axes:
        self._mw.xy_ViewWidget.setLabel('bottom', 'X position', units='m')
        self._mw.xy_ViewWidget.setLabel('left', 'Y position', units='m')
        self._mw.depth_ViewWidget.setLabel('bottom', 'X position', units='m')
        self._mw.depth_ViewWidget.setLabel('left', 'Z position', units='m')

        # Create crosshair for xy image:
        self._mw.xy_ViewWidget.toggle_crosshair(True, movable=True)
        self._mw.xy_ViewWidget.set_crosshair_min_size_factor(0.02)
        self._mw.xy_ViewWidget.set_crosshair_pos((ini_pos_x_crosshair, ini_pos_y_crosshair))
        self._mw.xy_ViewWidget.set_crosshair_size(
            (self._optimizer_logic.refocus_XY_size, self._optimizer_logic.refocus_XY_size))
        # connect the drag event of the crosshair with a change in scanner position:
        self._mw.xy_ViewWidget.sigCrosshairDraggedPosChanged.connect(self.update_from_roi_xy)

        # Set up and connect xy channel combobox
        scan_channels = self._scanning_logic.get_scanner_count_channels()
        for n, ch in enumerate(scan_channels):
            self._mw.xy_channel_ComboBox.addItem(str(ch), n)

        self._mw.xy_channel_ComboBox.activated.connect(self.update_xy_channel)

        # Create crosshair for depth image:
        self._mw.depth_ViewWidget.toggle_crosshair(True, movable=True)
        self._mw.depth_ViewWidget.set_crosshair_min_size_factor(0.02)
        self._mw.depth_ViewWidget.set_crosshair_pos((ini_pos_x_crosshair, ini_pos_z_crosshair))
        self._mw.depth_ViewWidget.set_crosshair_size(
            (self._optimizer_logic.refocus_XY_size, self._optimizer_logic.refocus_Z_size))
        # connect the drag event of the crosshair with a change in scanner position:
        self._mw.depth_ViewWidget.sigCrosshairDraggedPosChanged.connect(self.update_from_roi_depth)

        # Set up and connect depth channel combobox
        scan_channels = self._scanning_logic.get_scanner_count_channels()
        for n, ch in enumerate(scan_channels):
            self._mw.depth_channel_ComboBox.addItem(str(ch), n)

        self._mw.depth_channel_ComboBox.activated.connect(self.update_depth_channel)

        # Setup the Sliders:
        # Calculate the needed Range for the sliders. The image ranges comming
        # from the Logic module must be in meters.
        # 1 nanometer resolution per one change, units are meters
        self.slider_res = 1e-9

        # How many points are needed for that kind of resolution:
        num_of_points_x = (self._scanning_logic.x_range[1] - self._scanning_logic.x_range[0]) / self.slider_res
        num_of_points_y = (self._scanning_logic.y_range[1] - self._scanning_logic.y_range[0]) / self.slider_res
        num_of_points_z = (self._scanning_logic.z_range[1] - self._scanning_logic.z_range[0]) / self.slider_res

        # Set a Range for the sliders:
        self._mw.x_SliderWidget.setRange(0, num_of_points_x)
        self._mw.y_SliderWidget.setRange(0, num_of_points_y)
        self._mw.z_SliderWidget.setRange(0, num_of_points_z)

        # Just to be sure, set also the possible maximal values for the spin
        # boxes of the current values:
        self._mw.x_current_InputWidget.setRange(self._scanning_logic.x_range[0],
                                                self._scanning_logic.x_range[1])
        self._mw.y_current_InputWidget.setRange(self._scanning_logic.y_range[0],
                                                self._scanning_logic.y_range[1])
        self._mw.z_current_InputWidget.setRange(self._scanning_logic.z_range[0],
                                                self._scanning_logic.z_range[1])

        # set the maximal ranges for the imagerange from the logic:
        self._mw.x_min_InputWidget.setRange(self._scanning_logic.x_range[0],
                                            self._scanning_logic.x_range[1])
        self._mw.x_max_InputWidget.setRange(self._scanning_logic.x_range[0],
                                            self._scanning_logic.x_range[1])
        self._mw.y_min_InputWidget.setRange(self._scanning_logic.y_range[0],
                                            self._scanning_logic.y_range[1])
        self._mw.y_max_InputWidget.setRange(self._scanning_logic.y_range[0],
                                            self._scanning_logic.y_range[1])
        self._mw.z_min_InputWidget.setRange(self._scanning_logic.z_range[0],
                                            self._scanning_logic.z_range[1])
        self._mw.z_max_InputWidget.setRange(self._scanning_logic.z_range[0],
                                            self._scanning_logic.z_range[1])

        # Predefine the maximal and minimal image range as the default values
        # for the display of the range:
        self._mw.x_min_InputWidget.setValue(self._scanning_logic.image_x_range[0])
        self._mw.x_max_InputWidget.setValue(self._scanning_logic.image_x_range[1])
        self._mw.y_min_InputWidget.setValue(self._scanning_logic.image_y_range[0])
        self._mw.y_max_InputWidget.setValue(self._scanning_logic.image_y_range[1])
        self._mw.z_min_InputWidget.setValue(self._scanning_logic.image_z_range[0])
        self._mw.z_max_InputWidget.setValue(self._scanning_logic.image_z_range[1])

        if self.default_meter_prefix:
            self._mw.x_current_InputWidget.assumed_unit_prefix = self.default_meter_prefix
            self._mw.y_current_InputWidget.assumed_unit_prefix = self.default_meter_prefix
            self._mw.z_current_InputWidget.assumed_unit_prefix = self.default_meter_prefix

            self._mw.x_min_InputWidget.assumed_unit_prefix = self.default_meter_prefix
            self._mw.x_max_InputWidget.assumed_unit_prefix = self.default_meter_prefix
            self._mw.y_min_InputWidget.assumed_unit_prefix = self.default_meter_prefix
            self._mw.y_max_InputWidget.assumed_unit_prefix = self.default_meter_prefix
            self._mw.z_min_InputWidget.assumed_unit_prefix = self.default_meter_prefix
            self._mw.z_max_InputWidget.assumed_unit_prefix = self.default_meter_prefix

        # Handle slider movements by user:
        self._mw.x_SliderWidget.sliderMoved.connect(self.update_from_slider_x)
        self._mw.y_SliderWidget.sliderMoved.connect(self.update_from_slider_y)
        self._mw.z_SliderWidget.sliderMoved.connect(self.update_from_slider_z)

        # Take the default values from logic:
        self._mw.xy_res_InputWidget.setValue(self._scanning_logic.xy_resolution)
        self._mw.z_res_InputWidget.setValue(self._scanning_logic.z_resolution)

        # Update the inputed/displayed numbers if the cursor has left the field:
        self._mw.x_current_InputWidget.editingFinished.connect(self.update_from_input_x)
        self._mw.y_current_InputWidget.editingFinished.connect(self.update_from_input_y)
        self._mw.z_current_InputWidget.editingFinished.connect(self.update_from_input_z)

        self._mw.xy_res_InputWidget.editingFinished.connect(self.change_xy_resolution)
        self._mw.z_res_InputWidget.editingFinished.connect(self.change_z_resolution)

        self._mw.x_min_InputWidget.editingFinished.connect(self.change_x_image_range)
        self._mw.x_max_InputWidget.editingFinished.connect(self.change_x_image_range)
        self._mw.y_min_InputWidget.editingFinished.connect(self.change_y_image_range)
        self._mw.y_max_InputWidget.editingFinished.connect(self.change_y_image_range)
        self._mw.z_min_InputWidget.editingFinished.connect(self.change_z_image_range)
        self._mw.z_max_InputWidget.editingFinished.connect(self.change_z_image_range)

        self._mw.center_cursor_Action.triggered.connect(self.set_confocal_to_center)

        self._x_max = 5E-5
        self._y_max = 5E-5
        self._x_min = 0
        self._y_min = 0

        # Connect the change of the viewed area to an adjustment of the ROI:
        self.adjust_cursor_roi = True

        #################################################################
        #                           Actions                             #
        #################################################################
        # Connect the scan actions to the events if they are clicked. Connect
        # also the adjustment of the displayed windows.
        self._mw.action_stop_scanning.triggered.connect(self.ready_clicked)

        self._scan_xy_start_proxy = pg.SignalProxy(
            self._mw.action_scan_xy_start.triggered,
            delay=0.1,
            slot=self.xy_scan_clicked
            )
        self._scan_xy_resume_proxy =  pg.SignalProxy(
            self._mw.action_scan_xy_resume.triggered,
            delay=0.1,
            slot=self.continue_xy_scan_clicked
            )
        self._scan_depth_start_proxy = pg.SignalProxy(
            self._mw.action_scan_depth_start.triggered,
            delay=0.1,
            slot=self.depth_scan_clicked
            )
        self._scan_depth_resume_proxy = pg.SignalProxy(
            self._mw.action_scan_depth_resume.triggered,
            delay=0.1,
            slot=self.continue_depth_scan_clicked
            )
        self._optimize_position_proxy = pg.SignalProxy(
            self._mw.action_optimize_position.triggered,
            delay=0.1,
            slot=self.refocus_clicked
            )

        # history actions
        self._mw.actionForward.triggered.connect(self._scanning_logic.history_forward)
        self._mw.actionBack.triggered.connect(self._scanning_logic.history_back)
        self._scanning_logic.signal_history_event.connect(lambda: self.set_history_actions(True))
        self._scanning_logic.signal_history_event.connect(self.update_xy_cb_range)
        self._scanning_logic.signal_history_event.connect(self.update_depth_cb_range)
        self._scanning_logic.signal_history_event.connect(self._mw.xy_ViewWidget.autoRange)
        self._scanning_logic.signal_history_event.connect(self._mw.depth_ViewWidget.autoRange)
        self._scanning_logic.signal_history_event.connect(self.update_scan_range_inputs)
        self._scanning_logic.signal_history_event.connect(self.change_x_image_range)
        self._scanning_logic.signal_history_event.connect(self.change_y_image_range)
        self._scanning_logic.signal_history_event.connect(self.change_z_image_range)

        # Get initial tilt correction values
        self._mw.action_TiltCorrection.setChecked(
            self._scanning_logic._scanning_device.tiltcorrection)

        self._mw.tilt_01_x_pos_doubleSpinBox.setValue(self._scanning_logic.point1[0])
        self._mw.tilt_01_y_pos_doubleSpinBox.setValue(self._scanning_logic.point1[1])
        self._mw.tilt_01_z_pos_doubleSpinBox.setValue(self._scanning_logic.point1[2])

        self._mw.tilt_02_x_pos_doubleSpinBox.setValue(self._scanning_logic.point2[0])
        self._mw.tilt_02_y_pos_doubleSpinBox.setValue(self._scanning_logic.point2[1])
        self._mw.tilt_02_z_pos_doubleSpinBox.setValue(self._scanning_logic.point2[2])

        self._mw.tilt_03_x_pos_doubleSpinBox.setValue(self._scanning_logic.point3[0])
        self._mw.tilt_03_y_pos_doubleSpinBox.setValue(self._scanning_logic.point3[1])
        self._mw.tilt_03_z_pos_doubleSpinBox.setValue(self._scanning_logic.point3[2])

        # Connect tilt correction buttons
        self._mw.action_TiltCorrection.triggered.connect(self._scanning_logic.set_tilt_correction)
        self._mw.tilt_set_01_pushButton.clicked.connect(self._scanning_logic.set_tilt_point1)
        self._mw.tilt_set_02_pushButton.clicked.connect(self._scanning_logic.set_tilt_point2)
        self._mw.tilt_set_03_pushButton.clicked.connect(self._scanning_logic.set_tilt_point3)
        self._mw.calc_tilt_pushButton.clicked.connect(self._scanning_logic.calc_tilt_correction)
        self._scanning_logic.signal_tilt_correction_update.connect(self.update_tilt_correction)
        self._scanning_logic.signal_tilt_correction_active.connect(
            self._mw.action_TiltCorrection.setChecked)

        # Connect the default view action
        self._mw.restore_default_view_Action.triggered.connect(self.restore_default_view)
        self._mw.optimizer_only_view_Action.triggered.connect(self.small_optimizer_view)
        self._mw.actionAutoRange_xy.triggered.connect(self._mw.xy_ViewWidget.autoRange)
        self._mw.actionAutoRange_z.triggered.connect(self._mw.depth_ViewWidget.autoRange)
        # Connect the buttons and inputs for the xy colorbar
        self._mw.xy_cb_manual_RadioButton.clicked.connect(self.update_xy_cb_range)
        self._mw.xy_cb_centiles_RadioButton.clicked.connect(self.update_xy_cb_range)

        self._mw.xy_cb_min_DoubleSpinBox.valueChanged.connect(self.shortcut_to_xy_cb_manual)
        self._mw.xy_cb_max_DoubleSpinBox.valueChanged.connect(self.shortcut_to_xy_cb_manual)
        self._mw.xy_cb_low_percentile_DoubleSpinBox.valueChanged.connect(self.shortcut_to_xy_cb_centiles)
        self._mw.xy_cb_high_percentile_DoubleSpinBox.valueChanged.connect(self.shortcut_to_xy_cb_centiles)

        # Connect the buttons and inputs for the depth colorbars
        # RadioButtons in Main tab
        self._mw.depth_cb_manual_RadioButton.clicked.connect(self.update_depth_cb_range)
        self._mw.depth_cb_centiles_RadioButton.clicked.connect(self.update_depth_cb_range)

        # input edits in Main tab
        self._mw.depth_cb_min_DoubleSpinBox.valueChanged.connect(self.shortcut_to_depth_cb_manual)
        self._mw.depth_cb_max_DoubleSpinBox.valueChanged.connect(self.shortcut_to_depth_cb_manual)
        self._mw.depth_cb_low_percentile_DoubleSpinBox.valueChanged.connect(self.shortcut_to_depth_cb_centiles)
        self._mw.depth_cb_high_percentile_DoubleSpinBox.valueChanged.connect(self.shortcut_to_depth_cb_centiles)

        # Connect the emitted signal of an image change from the logic with
        # a refresh of the GUI picture:
        self._scanning_logic.signal_xy_image_updated.connect(self.refresh_xy_image)
        self._scanning_logic.signal_xy_image_updated.connect(self.refresh_scan_line)
        self._scanning_logic.signal_depth_image_updated.connect(self.refresh_scan_line)
        self._scanning_logic.signal_depth_image_updated.connect(self.refresh_depth_image)
        self._optimizer_logic.sigImageUpdated.connect(self.refresh_refocus_image)
        self._scanning_logic.sigImageXYInitialized.connect(self.adjust_xy_window)
        self._scanning_logic.sigImageDepthInitialized.connect(self.adjust_depth_window)

        # Connect the signal from the logic with an update of the cursor position
        self._scanning_logic.signal_change_position.connect(self.update_crosshair_position_from_logic)

        # Connect other signals from the logic with an update of the gui

        self._scanning_logic.signal_start_scanning.connect(self.logic_started_scanning)
        self._scanning_logic.signal_save_started.connect(self.logic_started_save)
        self._scanning_logic.signal_xy_data_saved.connect(self.logic_finished_save)
        self._scanning_logic.signal_depth_data_saved.connect(self.logic_finished_save)
        self._scanning_logic.signal_continue_scanning.connect(self.logic_continued_scanning)
        self._optimizer_logic.sigRefocusStarted.connect(self.logic_started_refocus)
        # self._scanning_logic.signal_stop_scanning.connect()

        # Connect the tracker
        self.sigStartOptimizer.connect(self._optimizer_logic.start_refocus)
        self._optimizer_logic.sigRefocusFinished.connect(self._refocus_finished_wrapper)
        self._optimizer_logic.sigRefocusXySizeChanged.connect(self.update_roi_xy_size)
        self._optimizer_logic.sigRefocusZSizeChanged.connect(self.update_roi_depth_size)

        # Connect the 'File' Menu dialog and the Settings window in confocal
        # with the methods:
        self._mw.action_Settings.triggered.connect(self.menu_settings)
        self._mw.action_optimizer_settings.triggered.connect(self.menu_optimizer_settings)
        self._mw.actionSave_XY_Scan.triggered.connect(self.save_xy_scan_data)
        self._mw.actionSave_Depth_Scan.triggered.connect(self.save_depth_scan_data)

        # Configure and connect the zoom actions with the desired buttons and
        # functions if
        self._mw.action_full_range_xy.triggered.connect(self.set_full_scan_range_xy)
        self._mw.action_full_range_z.triggered.connect(self.set_full_scan_range_z)

        self._mw.action_zoom.toggled.connect(self.zoom_clicked)
        self._mw.sigDoubleClick.connect(self.activate_zoom_double_click)
        self._mw.xy_ViewWidget.sigMouseAreaSelected.connect(self.zoom_xy_scan)
        self._mw.depth_ViewWidget.sigMouseAreaSelected.connect(self.zoom_depth_scan)

        # Blink correction
        self._mw.actionBlink_correction_view.triggered.connect(self.blink_correction_clicked)

        ###################################################################
        #               Icons for the scan actions                        #
        ###################################################################

        self._scan_xy_single_icon = QtGui.QIcon()
        self._scan_xy_single_icon.addPixmap(
            QtGui.QPixmap("artwork/icons/qudiTheme/22x22/scan-xy-start.png"),
            QtGui.QIcon.Normal,
            QtGui.QIcon.Off)

        self._scan_depth_single_icon = QtGui.QIcon()
        self._scan_depth_single_icon.addPixmap(
            QtGui.QPixmap("artwork/icons/qudiTheme/22x22/scan-depth-start.png"),
            QtGui.QIcon.Normal,
            QtGui.QIcon.Off)

        self._scan_xy_loop_icon = QtGui.QIcon()
        self._scan_xy_loop_icon.addPixmap(
            QtGui.QPixmap("artwork/icons/qudiTheme/22x22/scan-xy-loop.png"),
            QtGui.QIcon.Normal,
            QtGui.QIcon.Off)

        self._scan_depth_loop_icon = QtGui.QIcon()
        self._scan_depth_loop_icon.addPixmap(
            QtGui.QPixmap("artwork/icons/qudiTheme/22x22/scan-depth-loop.png"),
            QtGui.QIcon.Normal,
            QtGui.QIcon.Off)

        #################################################################
        #           Connect the colorbar and their actions              #
        #################################################################
        # Get the colorscale and set the LUTs
        self.my_colors = ColorScaleInferno()

        self.xy_image.setLookupTable(self.my_colors.lut)
        self.depth_image.setLookupTable(self.my_colors.lut)
        self.xy_refocus_image.setLookupTable(self.my_colors.lut)

        # Create colorbars and add them at the desired place in the GUI. Add
        # also units to the colorbar.

        self.xy_cb = ColorBar(self.my_colors.cmap_normed, width=100, cb_min=0, cb_max=100)
        self.depth_cb = ColorBar(self.my_colors.cmap_normed, width=100, cb_min=0, cb_max=100)
        self._mw.xy_cb_ViewWidget.addItem(self.xy_cb)
        self._mw.xy_cb_ViewWidget.hideAxis('bottom')
        self._mw.xy_cb_ViewWidget.setLabel('left', 'Fluorescence', units='c/s')
        self._mw.xy_cb_ViewWidget.setMouseEnabled(x=False, y=False)

        self._mw.depth_cb_ViewWidget.addItem(self.depth_cb)
        self._mw.depth_cb_ViewWidget.hideAxis('bottom')
        self._mw.depth_cb_ViewWidget.setLabel('left', 'Fluorescence', units='c/s')
        self._mw.depth_cb_ViewWidget.setMouseEnabled(x=False, y=False)

        self._mw.sigPressKeyBoard.connect(self.keyPressEvent)

        # Now that the ROI for xy and depth is connected to events, update the
        # default position and initialize the position of the crosshair and
        # all other components:
        self.enable_scan_actions()
        self.update_crosshair_position_from_logic('init')
        self.adjust_xy_window()
        self.adjust_depth_window()

        self.show()

    def initSettingsUI(self):
        """ Definition, configuration and initialisation of the settings GUI.

        This init connects all the graphic modules, which were created in the
        *.ui file and configures the event handling between the modules.
        Moreover it sets default values if not existed in the logic modules.
        """
        # Create the Settings window
        self._sd = ConfocalSettingDialog()
        # Connect the action of the settings window with the code:
        self._sd.accepted.connect(self.update_settings)
        self._sd.rejected.connect(self.keep_former_settings)
        self._sd.buttonBox.button(QtWidgets.QDialogButtonBox.Apply).clicked.connect(self.update_settings)
        self._sd.hardware_switch.clicked.connect(self.switch_hardware)

        # write the configuration to the settings window of the GUI.
        self.keep_former_settings()

    def initOptimizerSettingsUI(self):
        """ Definition, configuration and initialisation of the optimizer settings GUI.

        This init connects all the graphic modules, which were created in the
        *.ui file and configures the event handling between the modules.
        Moreover it sets default values if not existed in the logic modules.
        """
        # Create the Settings window
        self._osd = OptimizerSettingDialog()
        # Connect the action of the settings window with the code:
        self._osd.accepted.connect(self.update_optimizer_settings)
        self._osd.rejected.connect(self.keep_former_optimizer_settings)
        self._osd.buttonBox.button(QtWidgets.QDialogButtonBox.Apply).clicked.connect(self.update_optimizer_settings)

        # Set up and connect xy channel combobox
        scan_channels = self._optimizer_logic.get_scanner_count_channels()
        for n, ch in enumerate(scan_channels):
            self._osd.opt_channel_ComboBox.addItem(str(ch), n)

        # Generation of the fit params tab ##################
        self._osd.fit_tab = FitParametersWidget(self._optimizer_logic.z_params)
        self._osd.settings_tabWidget.addTab(self._osd.fit_tab, "Fit Params")

        # write the configuration to the settings window of the GUI.
        self.keep_former_optimizer_settings()

    def on_deactivate(self):
        """ Reverse steps of activation

        @return int: error code (0:OK, -1:error)
        """
        self._mw.close()
        return 0

    def show(self):
        """Make main window visible and put it above all other windows. """
        # Show the Main Confocal GUI:
        self._mw.show()
        self._mw.activateWindow()
        self._mw.raise_()

    def keyPressEvent(self, event):
        """ Handles the passed keyboard events from the main window.

        @param object event: qtpy.QtCore.QEvent object.
        """
        modifiers = QtWidgets.QApplication.keyboardModifiers()

        position = self._scanning_logic.get_position()   # in meters
        x_pos = position[0]
        y_pos = position[1]
        z_pos = position[2]

        if modifiers == QtCore.Qt.ControlModifier:
            if event.key() == QtCore.Qt.Key_Right:
                self.update_from_key(x=float(round(x_pos + self.slider_big_step, 10)))
            elif event.key() == QtCore.Qt.Key_Left:
                self.update_from_key(x=float(round(x_pos - self.slider_big_step, 10)))
            elif event.key() == QtCore.Qt.Key_Up:
                self.update_from_key(y=float(round(y_pos + self.slider_big_step, 10)))
            elif event.key() == QtCore.Qt.Key_Down:
                self.update_from_key(y=float(round(y_pos - self.slider_big_step, 10)))
            elif event.key() == QtCore.Qt.Key_PageUp:
                self.update_from_key(z=float(round(z_pos + self.slider_big_step, 10)))
            elif event.key() == QtCore.Qt.Key_PageDown:
                self.update_from_key(z=float(round(z_pos - self.slider_big_step, 10)))
            else:
                event.ignore()
        else:
            if event.key() == QtCore.Qt.Key_Right:
                self.update_from_key(x=float(round(x_pos + self.slider_small_step, 10)))
            elif event.key() == QtCore.Qt.Key_Left:
                self.update_from_key(x=float(round(x_pos - self.slider_small_step, 10)))
            elif event.key() == QtCore.Qt.Key_Up:
                self.update_from_key(y=float(round(y_pos + self.slider_small_step, 10)))
            elif event.key() == QtCore.Qt.Key_Down:
                self.update_from_key(y=float(round(y_pos - self.slider_small_step, 10)))
            elif event.key() == QtCore.Qt.Key_PageUp:
                self.update_from_key(z=float(round(z_pos + self.slider_small_step, 10)))
            elif event.key() == QtCore.Qt.Key_PageDown:
                self.update_from_key(z=float(round(z_pos - self.slider_small_step, 10)))
            else:
                event.ignore()

    def get_xy_cb_range(self):
        """ Determines the cb_min and cb_max values for the xy scan image
        """
        # If "Manual" is checked, or the image data is empty (all zeros), then take manual cb range.
        if self._mw.xy_cb_manual_RadioButton.isChecked() or np.count_nonzero(self.xy_image.image) < 1:
            cb_min = self._mw.xy_cb_min_DoubleSpinBox.value()
            cb_max = self._mw.xy_cb_max_DoubleSpinBox.value()

        # Otherwise, calculate cb range from percentiles.
        else:
            # Exclude any zeros (which are typically due to unfinished scan)
            xy_image_nonzero = self.xy_image.image[np.nonzero(self.xy_image.image)]

            # Read centile range
            low_centile = self._mw.xy_cb_low_percentile_DoubleSpinBox.value()
            high_centile = self._mw.xy_cb_high_percentile_DoubleSpinBox.value()

            cb_min = np.percentile(xy_image_nonzero, low_centile)
            cb_max = np.percentile(xy_image_nonzero, high_centile)

        cb_range = [cb_min, cb_max]

        return cb_range

    def get_depth_cb_range(self):
        """ Determines the cb_min and cb_max values for the xy scan image
        """
        # If "Manual" is checked, or the image data is empty (all zeros), then take manual cb range.
        if self._mw.depth_cb_manual_RadioButton.isChecked() or np.count_nonzero(self.depth_image.image) < 1:
            cb_min = self._mw.depth_cb_min_DoubleSpinBox.value()
            cb_max = self._mw.depth_cb_max_DoubleSpinBox.value()

        # Otherwise, calculate cb range from percentiles.
        else:
            # Exclude any zeros (which are typically due to unfinished scan)
            depth_image_nonzero = self.depth_image.image[np.nonzero(self.depth_image.image)]

            # Read centile range
            low_centile = self._mw.depth_cb_low_percentile_DoubleSpinBox.value()
            high_centile = self._mw.depth_cb_high_percentile_DoubleSpinBox.value()

            cb_min = np.percentile(depth_image_nonzero, low_centile)
            cb_max = np.percentile(depth_image_nonzero, high_centile)

        cb_range = [cb_min, cb_max]
        return cb_range

    def refresh_xy_colorbar(self):
        """ Adjust the xy colorbar.

        Calls the refresh method from colorbar, which takes either the lowest
        and higherst value in the image or predefined ranges. Note that you can
        invert the colorbar if the lower border is bigger then the higher one.
        """
        cb_range = self.get_xy_cb_range()
        self.xy_cb.refresh_colorbar(cb_range[0], cb_range[1])

    def refresh_depth_colorbar(self):
        """ Adjust the depth colorbar.

        Calls the refresh method from colorbar, which takes either the lowest
        and higherst value in the image or predefined ranges. Note that you can
        invert the colorbar if the lower border is bigger then the higher one.
        """
        cb_range = self.get_depth_cb_range()
        self.depth_cb.refresh_colorbar(cb_range[0], cb_range[1])

    def disable_scan_actions(self):
        """ Disables the buttons for scanning.
        """
        # Ensable the stop scanning button
        self._mw.action_stop_scanning.setEnabled(True)

        # Disable the start scan buttons
        self._mw.action_scan_xy_start.setEnabled(False)
        self._mw.action_scan_depth_start.setEnabled(False)

        self._mw.action_scan_xy_resume.setEnabled(False)
        self._mw.action_scan_depth_resume.setEnabled(False)

        self._mw.action_optimize_position.setEnabled(False)

        self._mw.x_min_InputWidget.setEnabled(False)
        self._mw.x_max_InputWidget.setEnabled(False)
        self._mw.y_min_InputWidget.setEnabled(False)
        self._mw.y_max_InputWidget.setEnabled(False)
        self._mw.z_min_InputWidget.setEnabled(False)
        self._mw.z_max_InputWidget.setEnabled(False)

        self._mw.xy_res_InputWidget.setEnabled(False)
        self._mw.z_res_InputWidget.setEnabled(False)

        # Set the zoom button if it was pressed to unpressed and disable it
        self._mw.action_zoom.setChecked(False)
        self._mw.action_zoom.setEnabled(False)

        self.set_history_actions(False)

    def enable_scan_actions(self):
        """ Reset the scan action buttons to the default active
        state when the system is idle.
        """
        # Disable the stop scanning button
        self._mw.action_stop_scanning.setEnabled(False)

        # Enable the scan buttons
        self._mw.action_scan_xy_start.setEnabled(True)
        self._mw.action_scan_depth_start.setEnabled(True)
#        self._mw.actionRotated_depth_scan.setEnabled(True)

        self._mw.action_optimize_position.setEnabled(True)

        self._mw.x_min_InputWidget.setEnabled(True)
        self._mw.x_max_InputWidget.setEnabled(True)
        self._mw.y_min_InputWidget.setEnabled(True)
        self._mw.y_max_InputWidget.setEnabled(True)
        self._mw.z_min_InputWidget.setEnabled(True)
        self._mw.z_max_InputWidget.setEnabled(True)


        self._mw.xy_res_InputWidget.setEnabled(True)
        self._mw.z_res_InputWidget.setEnabled(True)

        self._mw.action_zoom.setEnabled(True)

        self.set_history_actions(True)

        # Enable the resume scan buttons if scans were unfinished
        # TODO: this needs to be implemented properly.
        # For now they will just be enabled by default

        if self._scanning_logic._zscan_continuable is True:
            self._mw.action_scan_depth_resume.setEnabled(True)
        else:
            self._mw.action_scan_depth_resume.setEnabled(False)

        if self._scanning_logic._xyscan_continuable is True:
            self._mw.action_scan_xy_resume.setEnabled(True)
        else:
            self._mw.action_scan_xy_resume.setEnabled(False)

    def _refocus_finished_wrapper(self, caller_tag, optimal_pos):
        """ Re-enable the scan buttons in the GUI.
          @param str caller_tag: tag showing the origin of the action
          @param array optimal_pos: optimal focus position determined by optimizer

        Also, if the refocus was initiated here in confocalgui then we need to handle the
        "returned" optimal position.
        """
        if caller_tag == 'confocalgui':
            self._scanning_logic.set_position(
                'optimizer',
                x=optimal_pos[0],
                y=optimal_pos[1],
                z=optimal_pos[2],
                a=0.0
            )
        self.enable_scan_actions()

    def set_history_actions(self, enable):
        """ Enable or disable history arrows taking history state into account. """
        if enable and self._scanning_logic.history_index < len(self._scanning_logic.history) - 1:
            self._mw.actionForward.setEnabled(True)
        else:
            self._mw.actionForward.setEnabled(False)
        if enable and self._scanning_logic.history_index > 0:
            self._mw.actionBack.setEnabled(True)
        else:
            self._mw.actionBack.setEnabled(False)

    def menu_settings(self):
        """ This method opens the settings menu. """
        self._sd.exec_()

    def update_settings(self):
        """ Write new settings from the gui to the file. """
        self._scanning_logic.set_clock_frequency(self._sd.clock_frequency_InputWidget.value())
        self._scanning_logic.return_slowness = self._sd.return_slowness_InputWidget.value()
        self._scanning_logic.permanent_scan = self._sd.loop_scan_CheckBox.isChecked()
        self._scanning_logic.depth_scan_dir_is_xz = self._sd.depth_dir_x_radioButton.isChecked()
        self.fixed_aspect_ratio_xy = self._sd.fixed_aspect_xy_checkBox.isChecked()
        self.fixed_aspect_ratio_depth = self._sd.fixed_aspect_depth_checkBox.isChecked()
        self.slider_small_step = self._sd.slider_small_step_DoubleSpinBox.value()
        self.slider_big_step = self._sd.slider_big_step_DoubleSpinBox.value()
        self.adjust_cursor_roi = self._sd.adjust_cursor_to_optimizer_checkBox.isChecked()

        # Update GUI icons to new loop-scan state
        self._set_scan_icons()
        # update cursor
        self.update_roi_xy_size()
        self.update_roi_depth_size()

    def keep_former_settings(self):
        """ Keep the old settings and restores them in the gui. """
        self._sd.clock_frequency_InputWidget.setValue(int(self._scanning_logic._clock_frequency))
        self._sd.return_slowness_InputWidget.setValue(int(self._scanning_logic.return_slowness))
        self._sd.loop_scan_CheckBox.setChecked(self._scanning_logic.permanent_scan)
        if self._scanning_logic.depth_scan_dir_is_xz:
            self._sd.depth_dir_x_radioButton.setChecked(True)
        else:
            self._sd.depth_dir_y_radioButton.setChecked(True)

        self._sd.adjust_cursor_to_optimizer_checkBox.setChecked(self.adjust_cursor_roi)
        self._sd.fixed_aspect_xy_checkBox.setChecked(self.fixed_aspect_ratio_xy)
        self._sd.fixed_aspect_depth_checkBox.setChecked(self.fixed_aspect_ratio_depth)
        self._sd.slider_small_step_DoubleSpinBox.setValue(float(self.slider_small_step))
        self._sd.slider_big_step_DoubleSpinBox.setValue(float(self.slider_big_step))

    def menu_optimizer_settings(self):
        """ This method opens the settings menu. """
        self.keep_former_optimizer_settings()
        self._osd.exec_()

    def update_optimizer_settings(self):
        """ Write new settings from the gui to the file. """
        self._optimizer_logic.refocus_XY_size = self._osd.xy_optimizer_range_DoubleSpinBox.value()
        self._optimizer_logic.optimizer_XY_res = self._osd.xy_optimizer_resolution_SpinBox.value()
        self._optimizer_logic.refocus_Z_size = self._osd.z_optimizer_range_DoubleSpinBox.value()
        self._optimizer_logic.optimizer_Z_res = self._osd.z_optimizer_resolution_SpinBox.value()
        self._optimizer_logic.set_clock_frequency(self._osd.count_freq_SpinBox.value())
        self._optimizer_logic.return_slowness = self._osd.return_slow_SpinBox.value()
        self._optimizer_logic.hw_settle_time = self._osd.hw_settle_time_SpinBox.value() / 1000
        self._optimizer_logic.do_surface_subtraction = self._osd.do_surface_subtraction_CheckBox.isChecked()
        index = self._osd.opt_channel_ComboBox.currentIndex()
        self._optimizer_logic.opt_channel = int(self._osd.opt_channel_ComboBox.itemData(index, QtCore.Qt.UserRole))

        self._optimizer_logic.optimization_sequence = str(
            self._osd.optimization_sequence_lineEdit.text()
            ).upper().replace(" ", "").split(',')
        self._optimizer_logic.check_optimization_sequence()
        # z fit parameters
        self._optimizer_logic.use_custom_params = self._osd.fit_tab.paramUseSettings
        self.update_roi_xy_size()
        self.update_roi_depth_size()

    def keep_former_optimizer_settings(self):
        """ Keep the old settings and restores them in the gui. """
        self._osd.xy_optimizer_range_DoubleSpinBox.setValue(self._optimizer_logic.refocus_XY_size)
        self._osd.xy_optimizer_resolution_SpinBox.setValue(self._optimizer_logic.optimizer_XY_res)
        self._osd.z_optimizer_range_DoubleSpinBox.setValue(self._optimizer_logic.refocus_Z_size)
        self._osd.z_optimizer_resolution_SpinBox.setValue(self._optimizer_logic.optimizer_Z_res)
        self._osd.count_freq_SpinBox.setValue(self._optimizer_logic._clock_frequency)
        self._osd.return_slow_SpinBox.setValue(self._optimizer_logic.return_slowness)
        self._osd.hw_settle_time_SpinBox.setValue(self._optimizer_logic.hw_settle_time * 1000)
        self._osd.do_surface_subtraction_CheckBox.setChecked(self._optimizer_logic.do_surface_subtraction)

        old_ch = self._optimizer_logic.opt_channel
        index = self._osd.opt_channel_ComboBox.findData(old_ch)
        self._osd.opt_channel_ComboBox.setCurrentIndex(index)

        self._osd.optimization_sequence_lineEdit.setText(', '.join(self._optimizer_logic.optimization_sequence))

        # fit parameters
        self._osd.fit_tab.resetFitParameters()
        self.update_roi_xy_size()
        self.update_roi_depth_size()

    def ready_clicked(self):
        """ Stopp the scan if the state has switched to ready. """
        if self._scanning_logic.module_state() == 'locked':
            self._scanning_logic.permanent_scan = False
            self._scanning_logic.stop_scanning()
        if self._optimizer_logic.module_state() == 'locked':
            self._optimizer_logic.stop_refocus()

        self.enable_scan_actions()

    def xy_scan_clicked(self):
        """ Manages what happens if the xy scan is started. """
        self.disable_scan_actions()
        self._scanning_logic.start_scanning(zscan=False, tag='gui')

    def continue_xy_scan_clicked(self):
        """ Continue xy scan. """
        self.disable_scan_actions()
        self._scanning_logic.continue_scanning(zscan=False, tag='gui')

    def continue_depth_scan_clicked(self):
        """ Continue depth scan. """
        self.disable_scan_actions()
        self._scanning_logic.continue_scanning(zscan=True, tag='gui')

    def depth_scan_clicked(self):
        """ Start depth scan. """
        self.disable_scan_actions()
        self._scanning_logic.start_scanning(zscan=True)

    def refocus_clicked(self):
        """ Start optimize position. """
        self.disable_scan_actions()
        # Get the current crosshair position to send to optimizer
        crosshair_pos = self._scanning_logic.get_position()
        self.sigStartOptimizer.emit(crosshair_pos, 'confocalgui')

    def update_crosshair_position_from_logic(self, tag):
        """ Update the GUI position of the crosshair from the logic.

        @param str tag: tag indicating the source of the update

        Ignore the update when it is tagged with one of the tags that the
        confocal gui emits, as the GUI elements were already adjusted.
        """
        if 'roi' not in tag and 'slider' not in tag and 'key' not in tag and 'input' not in tag:
            position = self._scanning_logic.get_position()
            x_pos = position[0]
            y_pos = position[1]
            z_pos = position[2]

            # XY image
            self._mw.xy_ViewWidget.set_crosshair_pos(position[:2])

            # depth image
            if self._scanning_logic.depth_img_is_xz:
                self._mw.depth_ViewWidget.set_crosshair_pos((x_pos, z_pos))
            else:
                self._mw.depth_ViewWidget.set_crosshair_pos(position[1:3])

            self.update_slider_x(x_pos)
            self.update_slider_y(y_pos)
            self.update_slider_z(z_pos)

            self.update_input_x(x_pos)
            self.update_input_y(y_pos)
            self.update_input_z(z_pos)

    def roi_xy_bounds_check(self, pos):
        """ Check if the focus cursor is oputside the allowed range after drag
            and set its position to the limit
        """
        new_h_pos = np.clip(pos[0], *self._scanning_logic.x_range)
        new_v_pos = np.clip(pos[1], *self._scanning_logic.y_range)
        in_bounds = new_h_pos == pos[0] and new_v_pos == pos[1]
        return in_bounds, (new_h_pos, new_v_pos)

    def roi_depth_bounds_check(self, pos):
        """ Check if the focus cursor is oputside the allowed range after drag
            and set its position to the limit """
        if self._scanning_logic.depth_img_is_xz:
            h_range = self._scanning_logic.x_range
        else:
            h_range = self._scanning_logic.y_range
        new_h_pos = np.clip(pos[0], *h_range)
        new_v_pos = np.clip(pos[1], *self._scanning_logic.z_range)
        in_bounds = new_h_pos == pos[0] and new_v_pos == pos[1]
        return in_bounds, (new_h_pos, new_v_pos)

    def update_roi_xy(self, h=None, v=None):
        """ Adjust the xy ROI position if the value has changed.

        @param float h: real value of the current horizontal position
        @param float v: real value of the current vertical position
        """
        if h is None:
            h = self._mw.xy_ViewWidget.crosshair_position[0]
        if v is None:
            v = self._mw.xy_ViewWidget.crosshair_position[1]
        self._mw.xy_ViewWidget.set_crosshair_pos((h, v))

    def update_roi_xy_size(self):
        """ Update the cursor size showing the optimizer scan area for the XY image.
        """
        if self.adjust_cursor_roi:
            self._mw.xy_ViewWidget.set_crosshair_min_size_factor(0.02)
        else:
            self._mw.xy_ViewWidget.set_crosshair_min_size_factor(0.1)

        newsize = self._optimizer_logic.refocus_XY_size
        self._mw.xy_ViewWidget.set_crosshair_size([newsize, newsize])
        return

    def update_roi_depth_size(self):
        """ Update the cursor size showing the optimizer scan area for the X-depth image.
        """
        if self.adjust_cursor_roi:
            self._mw.depth_ViewWidget.set_crosshair_min_size_factor(0.02)
        else:
            self._mw.depth_ViewWidget.set_crosshair_min_size_factor(0.1)

        newsize_h = self._optimizer_logic.refocus_XY_size
        newsize_v = self._optimizer_logic.refocus_Z_size
        self._mw.depth_ViewWidget.set_crosshair_size([newsize_h, newsize_v])
        return

    def update_roi_depth(self, h=None, v=None):
        """ Adjust the depth ROI position if the value has changed.

        @param float h: real value of the current horizontal position
        @param float v: real value of the current vertical position
        """
        if h is None:
            h = self._mw.depth_ViewWidget.crosshair_position[0]
        if v is None:
            v = self._mw.depth_ViewWidget.crosshair_position[1]
        self._mw.depth_ViewWidget.set_crosshair_pos((h, v))
        return

    def update_from_roi_xy(self, pos):
        """The user manually moved the XY ROI, adjust all other GUI elements accordingly

        @params object roi: PyQtGraph ROI object
        """
        pos = (pos.x(), pos.y())
        in_range, pos = self.roi_xy_bounds_check(pos)
        if not in_range:
            self._mw.xy_ViewWidget.set_crosshair_pos(pos)
        h_pos, v_pos = pos

        self.update_slider_x(h_pos)
        self.update_slider_y(v_pos)

        self.update_input_x(h_pos)
        self.update_input_y(v_pos)

        self._scanning_logic.set_position('roixy', x=h_pos, y=v_pos)
        self._optimizer_logic.set_position('roixy', x=h_pos, y=v_pos)

    def update_from_roi_depth(self, pos):
        """The user manually moved the Z ROI, adjust all other GUI elements accordingly
        """
        pos = (pos.x(), pos.y())
        in_range, pos = self.roi_depth_bounds_check(pos)
        if not in_range:
            self._mw.depth_ViewWidget.set_crosshair_pos(pos)
        h_pos, v_pos = pos

        self.update_slider_z(v_pos)
        self.update_input_z(v_pos)

        if self._scanning_logic.depth_img_is_xz:
            self.update_roi_xy(h=h_pos)
            self.update_slider_x(h_pos)
            self.update_input_x(h_pos)
            self._scanning_logic.set_position('roidepth', x=h_pos, z=v_pos)
            self._optimizer_logic.set_position('roidepth', x=h_pos, z=-v_pos)
        else:
            self.update_roi_xy(v=h_pos)
            self.update_slider_y(h_pos)
            self.update_input_y(h_pos)
            self._scanning_logic.set_position('roidepth', y=h_pos, z=v_pos)
            self._optimizer_logic.set_position('roidepth', y=h_pos, z=-v_pos)

    def update_from_key(self, x=None, y=None, z=None):
        """The user pressed a key to move the crosshair, adjust all GUI elements.

        @param float x: new x position in m
        @param float y: new y position in m
        @param float z: new z position in m
        """
        if x is not None:
            self.update_roi_xy(h=x)
            if self._scanning_logic.depth_img_is_xz:
                self.update_roi_depth(h=x)
            self.update_slider_x(x)
            self.update_input_x(x)
            self._scanning_logic.set_position('xinput', x=x)
        if y is not None:
            self.update_roi_xy(v=y)
            if not self._scanning_logic.depth_img_is_xz:
                self.update_roi_depth(h=y)
            self.update_slider_y(y)
            self.update_input_y(y)
            self._scanning_logic.set_position('yinput', y=y)
        if z is not None:
            self.update_roi_depth(v=z)
            self.update_slider_z(z)
            self.update_input_z(z)
            self._scanning_logic.set_position('zinput', z=z)

    def update_from_input_x(self):
        """ The user changed the number in the x position spin box, adjust all
            other GUI elements."""
        x_pos = self._mw.x_current_InputWidget.value()
        self.update_roi_xy(h=x_pos)
        if self._scanning_logic.depth_img_is_xz:
            self.update_roi_depth(h=x_pos)
        self.update_slider_x(x_pos)
        self._scanning_logic.set_position('xinput', x=x_pos)
        self._optimizer_logic.set_position('xinput', x=x_pos)

    def update_from_input_y(self):
        """ The user changed the number in the y position spin box, adjust all
            other GUI elements."""
        y_pos = self._mw.y_current_InputWidget.value()
        self.update_roi_xy(v=y_pos)
        if not self._scanning_logic.depth_img_is_xz:
            self.update_roi_depth(h=y_pos)
        self.update_slider_y(y_pos)
        self._scanning_logic.set_position('yinput', y=y_pos)
        self._optimizer_logic.set_position('yinput', y=y_pos)

    def update_from_input_z(self):
        """ The user changed the number in the z position spin box, adjust all
           other GUI elements."""
        z_pos = self._mw.z_current_InputWidget.value()
        self.update_roi_depth(v=z_pos)
        self.update_slider_z(z_pos)
        self._scanning_logic.set_position('zinput', z=z_pos)
        self._optimizer_logic.set_position('zinput', z=z_pos)

    def update_input_x(self, x_pos):
        """ Update the displayed x-value.

        @param float x_pos: the current value of the x position in m
        """
        # Convert x_pos to number of points for the slider:
        self._mw.x_current_InputWidget.setValue(x_pos)

    def update_input_y(self, y_pos):
        """ Update the displayed y-value.

        @param float y_pos: the current value of the y position in m
        """
        # Convert x_pos to number of points for the slider:
        self._mw.y_current_InputWidget.setValue(y_pos)

    def update_input_z(self, z_pos):
        """ Update the displayed z-value.

        @param float z_pos: the current value of the z position in m
        """
        # Convert x_pos to number of points for the slider:
        self._mw.z_current_InputWidget.setValue(z_pos)

    def update_from_slider_x(self, sliderValue):
        """The user moved the x position slider, adjust the other GUI elements.

        @params int sliderValue: slider postion, a quantized whole number
        """
        x_pos = self._scanning_logic.x_range[0] + sliderValue * self.slider_res
        self.update_roi_xy(h=x_pos)
        if self._scanning_logic.depth_img_is_xz:
            self.update_roi_depth(h=x_pos)
        self.update_input_x(x_pos)
        self._scanning_logic.set_position('xslider', x=x_pos)
        self._optimizer_logic.set_position('xslider', x=x_pos)

    def update_from_slider_y(self, sliderValue):
        """The user moved the y position slider, adjust the other GUI elements.

        @params int sliderValue: slider postion, a quantized whole number
        """
        y_pos = self._scanning_logic.y_range[0] + sliderValue * self.slider_res
        self.update_roi_xy(v=y_pos)
        if not self._scanning_logic.depth_img_is_xz:
            self.update_roi_depth(h=y_pos)
        self.update_input_y(y_pos)
        self._scanning_logic.set_position('yslider', y=y_pos)
        self._optimizer_logic.set_position('yslider', y=y_pos)

    def update_from_slider_z(self, sliderValue):
        """The user moved the z position slider, adjust the other GUI elements.

        @params int sliderValue: slider postion, a quantized whole number
        """
        z_pos = self._scanning_logic.z_range[0] + sliderValue * self.slider_res
        self.update_roi_depth(v=z_pos)
        self.update_input_z(z_pos)
        self._scanning_logic.set_position('zslider', z=z_pos)
        self._optimizer_logic.set_position('zslider', z=z_pos)

    def update_slider_x(self, x_pos):
        """ Update the x slider when a change happens.

        @param float x_pos: x position in m
        """
        self._mw.x_SliderWidget.setValue((x_pos - self._scanning_logic.x_range[0]) / self.slider_res)

    def update_slider_y(self, y_pos):
        """ Update the y slider when a change happens.

        @param float y_pos: x yosition in m
        """
        self._mw.y_SliderWidget.setValue((y_pos - self._scanning_logic.y_range[0]) / self.slider_res)

    def update_slider_z(self, z_pos):
        """ Update the z slider when a change happens.

        @param float z_pos: z position in m
        """
        self._mw.z_SliderWidget.setValue((z_pos - self._scanning_logic.z_range[0]) / self.slider_res)

    def change_xy_resolution(self):
        """ Update the xy resolution in the logic according to the GUI.
        """
        self._scanning_logic.xy_resolution = self._mw.xy_res_InputWidget.value()

    def change_z_resolution(self):
        """ Update the z resolution in the logic according to the GUI.
        """
        self._scanning_logic.z_resolution = self._mw.z_res_InputWidget.value()

    def change_x_image_range(self):
        """ Adjust the image range for x in the logic. """
        self._scanning_logic.image_x_range = [
            self._mw.x_min_InputWidget.value(),
            self._mw.x_max_InputWidget.value()]

    def change_y_image_range(self):
        """ Adjust the image range for y in the logic.
        """
        self._scanning_logic.image_y_range = [
            self._mw.y_min_InputWidget.value(),
            self._mw.y_max_InputWidget.value()]

    def change_z_image_range(self):
        """ Adjust the image range for z in the logic. """
        self._scanning_logic.image_z_range = [
            self._mw.z_min_InputWidget.value(),
            self._mw.z_max_InputWidget.value()]

    def update_tilt_correction(self):
        """ Update all tilt points from the scanner logic. """
        self._mw.tilt_01_x_pos_doubleSpinBox.setValue(self._scanning_logic.point1[0])
        self._mw.tilt_01_y_pos_doubleSpinBox.setValue(self._scanning_logic.point1[1])
        self._mw.tilt_01_z_pos_doubleSpinBox.setValue(self._scanning_logic.point1[2])

        self._mw.tilt_02_x_pos_doubleSpinBox.setValue(self._scanning_logic.point2[0])
        self._mw.tilt_02_y_pos_doubleSpinBox.setValue(self._scanning_logic.point2[1])
        self._mw.tilt_02_z_pos_doubleSpinBox.setValue(self._scanning_logic.point2[2])

        self._mw.tilt_03_x_pos_doubleSpinBox.setValue(self._scanning_logic.point3[0])
        self._mw.tilt_03_y_pos_doubleSpinBox.setValue(self._scanning_logic.point3[1])
        self._mw.tilt_03_z_pos_doubleSpinBox.setValue(self._scanning_logic.point3[2])

    def update_xy_channel(self, index):
        """ The displayed channel for the XY image was changed, refresh the displayed image.

            @param index int: index of selected channel item in combo box
        """
        self.xy_channel = int(self._mw.xy_channel_ComboBox.itemData(index, QtCore.Qt.UserRole))
        self.refresh_xy_image()

    def update_depth_channel(self, index):
        """ The displayed channel for the X-depth image was changed, refresh the displayed image.

            @param index int: index of selected channel item in combo box
        """
        self.depth_channel = int(self._mw.depth_channel_ComboBox.itemData(index, QtCore.Qt.UserRole))
        self.refresh_depth_image()

    def shortcut_to_xy_cb_manual(self):
        """Someone edited the absolute counts range for the xy colour bar, better update."""
        self._mw.xy_cb_manual_RadioButton.setChecked(True)
        self.update_xy_cb_range()

    def shortcut_to_xy_cb_centiles(self):
        """Someone edited the centiles range for the xy colour bar, better update."""
        self._mw.xy_cb_centiles_RadioButton.setChecked(True)
        self.update_xy_cb_range()

    def shortcut_to_depth_cb_manual(self):
        """Someone edited the absolute counts range for the z colour bar, better update."""
        # Change cb mode
        self._mw.depth_cb_manual_RadioButton.setChecked(True)
        self.update_depth_cb_range()

    def shortcut_to_depth_cb_centiles(self):
        """Someone edited the centiles range for the z colour bar, better update."""
        # Change cb mode
        self._mw.depth_cb_centiles_RadioButton.setChecked(True)
        self.update_depth_cb_range()

    def update_xy_cb_range(self):
        """Redraw xy colour bar and scan image."""
        self.refresh_xy_colorbar()
        self.refresh_xy_image()

    def update_depth_cb_range(self):
        """Redraw z colour bar and scan image."""
        self.refresh_depth_colorbar()
        self.refresh_depth_image()

    def refresh_xy_image(self):
        """ Update the current XY image from the logic.

        Everytime the scanner is scanning a line in xy the
        image is rebuild and updated in the GUI.
        """
        self.xy_image.getViewBox().updateAutoRange()

        xy_image_data = self._scanning_logic.xy_image[:, :, 3 + self.xy_channel]

        cb_range = self.get_xy_cb_range()

        # Now update image with new color scale, and update colorbar
        self.xy_image.setImage(image=xy_image_data, levels=(cb_range[0], cb_range[1]))
        self.refresh_xy_colorbar()

        # Unlock state widget if scan is finished
        if self._scanning_logic.module_state() != 'locked':
            self.enable_scan_actions()

    def refresh_depth_image(self):
        """ Update the current Depth image from the logic.

        Everytime the scanner is scanning a line in depth the
        image is rebuild and updated in the GUI.
        """

        self.depth_image.getViewBox().enableAutoRange()

        depth_image_data = self._scanning_logic.depth_image[:, :, 3 + self.depth_channel]
        cb_range = self.get_depth_cb_range()

        # Now update image with new color scale, and update colorbar
        self.depth_image.setImage(image=depth_image_data, levels=(cb_range[0], cb_range[1]))
        self.refresh_depth_colorbar()

        # Unlock state widget if scan is finished
        if self._scanning_logic.module_state() != 'locked':
            self.enable_scan_actions()

    def refresh_refocus_image(self):
        """Refreshes the xy image, the crosshair and the colorbar. """
        ##########
        # Updating the xy optimizer image with color scaling based only on nonzero data
        xy_optimizer_image = self._optimizer_logic.xy_refocus_image[:, :, 3 + self._optimizer_logic.opt_channel]

        # If the Z scan is done first, then the XY image has only zeros and there is nothing to draw.
        if np.count_nonzero(xy_optimizer_image) > 0:
            colorscale_min = np.min(xy_optimizer_image[np.nonzero(xy_optimizer_image)])
            colorscale_max = np.max(xy_optimizer_image[np.nonzero(xy_optimizer_image)])

            self.xy_refocus_image.setImage(image=xy_optimizer_image, levels=(colorscale_min, colorscale_max))
        ##########
        # TODO: does this need to be reset every time this refresh function is called?
        # Is there a better way?
        self.xy_refocus_image.set_image_extent((
            (self._optimizer_logic._initial_pos_x - 0.5 * self._optimizer_logic.refocus_XY_size,
             self._optimizer_logic._initial_pos_x + 0.5 * self._optimizer_logic.refocus_XY_size),
            (self._optimizer_logic._initial_pos_y - 0.5 * self._optimizer_logic.refocus_XY_size,
             self._optimizer_logic._initial_pos_y + 0.5 * self._optimizer_logic.refocus_XY_size)))

        ##########
        # Crosshair in optimizer
        self._mw.xy_refocus_ViewWidget_2.set_crosshair_pos((self._optimizer_logic.optim_pos_x,
                                                            self._optimizer_logic.optim_pos_y))
        ##########
        # The depth optimization
        # data from chosen channel
        self.depth_refocus_image.setData(
            self._optimizer_logic._zimage_Z_values,
            self._optimizer_logic.z_refocus_line[:, self._optimizer_logic.opt_channel])
        # fit made from the data
        self.depth_refocus_fit_image.setData(
            self._optimizer_logic._fit_zimage_Z_values,
            self._optimizer_logic.z_fit_data)
        ##########
        # Set the optimized position label
        self._mw.refocus_position_label.setText(
            'µ = ({0:.3f}, {1:.3f}, {2:.3f}) µm   '
            'σ = ({3:.3f}, {4:.3f}, {5:.3f}) µm '
            ''.format(
                self._optimizer_logic.optim_pos_x * 1e6,
                self._optimizer_logic.optim_pos_y * 1e6,
                self._optimizer_logic.optim_pos_z * 1e6,
                self._optimizer_logic.optim_sigma_x * 1e6,
                self._optimizer_logic.optim_sigma_y * 1e6,
                self._optimizer_logic.optim_sigma_z * 1e6
            )
        )

    def refresh_scan_line(self):
        """ Get the previously scanned image line and display it in the scan line plot. """
        sc = self._scanning_logic._scan_counter
        sc = sc - 1 if sc >= 1 else sc
        if self._scanning_logic._zscan:
            self.scan_line_plot.setData(self._scanning_logic.depth_image[sc, :, 0:4:3])
        else:
            self.scan_line_plot.setData(self._scanning_logic.xy_image[sc, :, 0:4:3])

    def adjust_xy_window(self):
        """ Fit the visible window in the xy scan to full view.

        Be careful in using that method, since it uses the input values for
        the ranges to adjust x and y. Make sure that in the process of the depth scan
        no method is calling adjust_depth_window, otherwise it will adjust for you
        a window which does not correspond to the scan!
        """
        # It is extremly crucial that before adjusting the window view and
        # limits, to make an update of the current image. Otherwise the
        # adjustment will just be made for the previous image.
        self.refresh_xy_image()
        xy_viewbox = self.xy_image.getViewBox()

        xMin = self._scanning_logic.image_x_range[0]
        xMax = self._scanning_logic.image_x_range[1]
        yMin = self._scanning_logic.image_y_range[0]
        yMax = self._scanning_logic.image_y_range[1]

        if self.fixed_aspect_ratio_xy:
            # Reset the limit settings so that the method 'setAspectLocked'
            # works properly. It has to be done in a manual way since no method
            # exists yet to reset the set limits:
            xy_viewbox.state['limits']['xLimits'] = [None, None]
            xy_viewbox.state['limits']['yLimits'] = [None, None]
            xy_viewbox.state['limits']['xRange'] = [None, None]
            xy_viewbox.state['limits']['yRange'] = [None, None]

            xy_viewbox.setAspectLocked(lock=True, ratio=1.0)
            xy_viewbox.updateViewRange()
        else:
            xy_viewbox.setLimits(xMin=xMin - (xMax - xMin) * self.image_x_padding,
                                 xMax=xMax + (xMax - xMin) * self.image_x_padding,
                                 yMin=yMin - (yMax - yMin) * self.image_y_padding,
                                 yMax=yMax + (yMax - yMin) * self.image_y_padding)

        px_size = ((xMax - xMin) / (self._scanning_logic.xy_resolution - 1),
                   (yMax - yMin) / (self._scanning_logic.xy_resolution - 1))
        self.xy_image.set_image_extent(((xMin - px_size[0] / 2, xMax + px_size[0] / 2),
                                        (yMin - px_size[1] / 2, yMax + px_size[1] / 2)))

        # self.put_cursor_in_xy_scan()

        xy_viewbox.updateAutoRange()
        xy_viewbox.updateViewRange()
        self.update_roi_xy()

    def adjust_depth_window(self):
        """ Fit the visible window in the depth scan to full view.

        Be careful in using that method, since it uses the input values for
        the ranges to adjust x and z. Make sure that in the process of the depth scan
        no method is calling adjust_xy_window, otherwise it will adjust for you
        a window which does not correspond to the scan!
        """
        # It is extremly crutial that before adjusting the window view and
        # limits, to make an update of the current image. Otherwise the
        # adjustment will just be made for the previous image.
        self.refresh_depth_image()

        depth_viewbox = self.depth_image.getViewBox()

        if self._scanning_logic.depth_img_is_xz:
            self._mw.depth_ViewWidget.setLabel('bottom', 'X position', units='m')
            xMin = self._scanning_logic.image_x_range[0]
            xMax = self._scanning_logic.image_x_range[1]
        else:
            self._mw.depth_ViewWidget.setLabel('bottom', 'Y position', units='m')
            xMin = self._scanning_logic.image_y_range[0]
            xMax = self._scanning_logic.image_y_range[1]

        zMin = self._scanning_logic.image_z_range[0]
        zMax = self._scanning_logic.image_z_range[1]

        if self.fixed_aspect_ratio_depth:
            # Reset the limit settings so that the method 'setAspectLocked'
            # works properly. It has to be done in a manual way since no method
            # exists yet to reset the set limits:
            depth_viewbox.state['limits']['xLimits'] = [None, None]
            depth_viewbox.state['limits']['yLimits'] = [None, None]
            depth_viewbox.state['limits']['xRange'] = [None, None]
            depth_viewbox.state['limits']['yRange'] = [None, None]

            depth_viewbox.setAspectLocked(lock=True, ratio=1.0)
            depth_viewbox.updateViewRange()
        else:
            depth_viewbox.setLimits(
                xMin=xMin - xMin * self.image_x_padding,
                xMax=xMax + xMax * self.image_x_padding,
                yMin=zMin - zMin * self.image_z_padding,
                yMax=zMax + zMax * self.image_z_padding
            )

        px_size = ((xMax - xMin) / (self._scanning_logic.xy_resolution - 1),
                   (zMax - zMin) / (self._scanning_logic.z_resolution - 1))
        self.depth_image.set_image_extent(((xMin - px_size[0] / 2, xMax + px_size[0] / 2),
                                           (zMin - px_size[1] / 2, zMax + px_size[1] / 2)))

        # self.put_cursor_in_depth_scan()

        depth_viewbox.updateAutoRange()
        depth_viewbox.updateViewRange()
        self.update_roi_depth()

    def save_xy_scan_data(self):
        """ Run the save routine from the logic to save the xy confocal data."""
        self._save_dialog.show()

        cb_range = self.get_xy_cb_range()

        # Percentile range is None, unless the percentile scaling is selected in GUI.
        pcile_range = None
        if not self._mw.xy_cb_manual_RadioButton.isChecked():
            low_centile = self._mw.xy_cb_low_percentile_DoubleSpinBox.value()
            high_centile = self._mw.xy_cb_high_percentile_DoubleSpinBox.value()
            pcile_range = [low_centile, high_centile]

        self._scanning_logic.save_xy_data(colorscale_range=cb_range, percentile_range=pcile_range, block=False)

        # TODO: find a way to produce raw image in savelogic.  For now it is saved here.
        filepath = self._save_logic.get_path_for_module(module_name='Confocal')
        filename = os.path.join(
            filepath,
            time.strftime('%Y%m%d-%H%M-%S_confocal_xy_scan_raw_pixel_image'))
        if self._sd.save_purePNG_checkBox.isChecked():
            self.xy_image.save(filename + '_raw.png')

    def save_xy_scan_image(self):
        """ Save the image and according to that the data.

        Here only the path to the module is taken from the save logic, but the
        picture save algorithm is situated here in confocal, since it is a very
        specific task to save the used PlotObject.
        """
        self.log.warning('Deprecated, use normal save method instead!')

    def save_depth_scan_data(self):
        """ Run the save routine from the logic to save the xy confocal pic."""
        self._save_dialog.show()

        cb_range = self.get_depth_cb_range()

        # Percentile range is None, unless the percentile scaling is selected in GUI.
        pcile_range = None
        if not self._mw.depth_cb_manual_RadioButton.isChecked():
            low_centile = self._mw.depth_cb_low_percentile_DoubleSpinBox.value()
            high_centile = self._mw.depth_cb_high_percentile_DoubleSpinBox.value()
            pcile_range = [low_centile, high_centile]

        self._scanning_logic.save_depth_data(colorscale_range=cb_range, percentile_range=pcile_range, block=False)

        # TODO: find a way to produce raw image in savelogic.  For now it is saved here.
        filepath = self._save_logic.get_path_for_module(module_name='Confocal')
        filename = os.path.join(
            filepath,
            time.strftime('%Y%m%d-%H%M-%S_confocal_depth_scan_raw_pixel_image'))
        if self._sd.save_purePNG_checkBox.isChecked():
            self.depth_image.save(filename + '_raw.png')

    def save_depth_scan_image(self):
        """ Save the image and according to that the data.

        Here only the path to the module is taken from the save logic, but the
        picture save algorithm is situated here in confocal, since it is a very
        specific task to save the used PlotObject.
        """
        self.log.warning('Deprecated, use normal save method instead!')

    def switch_hardware(self):
        """ Switches the hardware state. """
        self._scanning_logic.switch_hardware(to_on=False)

    def restore_default_view(self):
        """ Restore the arrangement of DockWidgets to the default
        """
        # Show any hidden dock widgets
        self._mw.xy_scan_dockWidget.show()
        self._mw.scan_control_dockWidget.show()
        self._mw.depth_scan_dockWidget.show()
        self._mw.optimizer_dockWidget.show()
        self._mw.tilt_correction_dockWidget.hide()
        self._mw.scanLineDockWidget.hide()

        # re-dock any floating dock widgets
        self._mw.xy_scan_dockWidget.setFloating(False)
        self._mw.scan_control_dockWidget.setFloating(False)
        self._mw.depth_scan_dockWidget.setFloating(False)
        self._mw.optimizer_dockWidget.setFloating(False)
        self._mw.tilt_correction_dockWidget.setFloating(False)
        self._mw.scanLineDockWidget.setFloating(False)

        self._mw.addDockWidget(QtCore.Qt.DockWidgetArea(1), self._mw.xy_scan_dockWidget)
        self._mw.addDockWidget(QtCore.Qt.DockWidgetArea(8), self._mw.scan_control_dockWidget)
        self._mw.addDockWidget(QtCore.Qt.DockWidgetArea(2), self._mw.depth_scan_dockWidget)
        self._mw.addDockWidget(QtCore.Qt.DockWidgetArea(2), self._mw.optimizer_dockWidget)
        self._mw.addDockWidget(QtCore.Qt.DockWidgetArea(8), self._mw.tilt_correction_dockWidget)
        self._mw.addDockWidget(QtCore.Qt.DockWidgetArea(2), self._mw.scanLineDockWidget)

        # Resize window to default size
        self._mw.resize(1255, 939)

    def small_optimizer_view(self):
        """ Rearrange the DockWidgets to produce a small optimizer interface
        """
        # Hide the other dock widgets
        self._mw.xy_scan_dockWidget.hide()
        self._mw.scan_control_dockWidget.hide()
        self._mw.depth_scan_dockWidget.hide()

        # Show the optimizer dock widget, and re-dock
        self._mw.optimizer_dockWidget.show()
        self._mw.optimizer_dockWidget.setFloating(False)

        # Resize the window to small dimensions
        self._mw.resize(1000, 360)

    def blink_correction_clicked(self, is_active):
        self.xy_image.activate_blink_correction(is_active)
        self.depth_image.activate_blink_correction(is_active)
        return

    #####################################################################
    #        Methods for the zoom functionality of confocal GUI         #
    #####################################################################
    def zoom_clicked(self, is_checked):
        """
        Activates the zoom mode in the xy and depth scan images.

        @param bool is_checked: pass the state of the zoom button (checked or not).
        """
        self._mw.xy_ViewWidget.toggle_selection(is_checked)
        self._mw.xy_ViewWidget.toggle_zoom_by_selection(is_checked)
        self._mw.depth_ViewWidget.toggle_selection(is_checked)
        self._mw.depth_ViewWidget.toggle_zoom_by_selection(is_checked)
        return

    def zoom_xy_scan(self, rect):
        """

        @param QtCore.QRectF rect: Rectangular area of the new zoomed image in physical coordinates.
        """
        x_bounds = (rect.left(), rect.right())
        y_bounds = (rect.bottom(), rect.top())

        # set the values to the InputWidgets and update them
        self._mw.x_min_InputWidget.setValue(min(x_bounds))
        self._mw.x_max_InputWidget.setValue(max(x_bounds))
        self._mw.y_min_InputWidget.setValue(min(y_bounds))
        self._mw.y_max_InputWidget.setValue(max(y_bounds))
        self.change_x_image_range()
        self.change_y_image_range()

        self._mw.action_zoom.setChecked(False)
        return

    def zoom_depth_scan(self, rect):
        """

        @param QtCore.QRectF rect: Rectangular area of the new zoomed image in physical coordinates.
        """
        xy_bounds = (rect.left(), rect.right())
        z_bounds = (rect.bottom(), rect.top())

        # set the values to the InputWidgets and update them
        self._mw.z_min_InputWidget.setValue(min(z_bounds))
        self._mw.z_max_InputWidget.setValue(max(z_bounds))
        if self._scanning_logic.depth_img_is_xz:
            self._mw.x_min_InputWidget.setValue(min(xy_bounds))
            self._mw.x_max_InputWidget.setValue(max(xy_bounds))
            self.change_x_image_range()
        else:
            self._mw.y_min_InputWidget.setValue(min(xy_bounds))
            self._mw.y_max_InputWidget.setValue(max(xy_bounds))
            self.change_y_image_range()
        self.change_z_image_range()

        self._mw.action_zoom.setChecked(False)
        return

    def reset_xy_imagerange(self):
        """ Reset the imagerange if autorange was pressed.

        Take the image range values directly from the scanned image and set
        them as the current image ranges.
        """
        # extract the range directly from the image:
        xMin = self._scanning_logic.xy_image[0, 0, 0]
        yMin = self._scanning_logic.xy_image[0, 0, 1]
        xMax = self._scanning_logic.xy_image[-1, -1, 0]
        yMax = self._scanning_logic.xy_image[-1, -1, 1]

        self._mw.x_min_InputWidget.setValue(xMin)
        self._mw.x_max_InputWidget.setValue(xMax)
        self.change_x_image_range()

        self._mw.y_min_InputWidget.setValue(yMin)
        self._mw.y_max_InputWidget.setValue(yMax)
        self.change_y_image_range()

    def set_full_scan_range_xy(self):
        """ Set xy image scan range to scanner limits """
        xMin = self._scanning_logic.x_range[0]
        xMax = self._scanning_logic.x_range[1]
        self._mw.x_min_InputWidget.setValue(xMin)
        self._mw.x_max_InputWidget.setValue(xMax)
        self.change_x_image_range()

        yMin = self._scanning_logic.y_range[0]
        yMax = self._scanning_logic.y_range[1]
        self._mw.y_min_InputWidget.setValue(yMin)
        self._mw.y_max_InputWidget.setValue(yMax)
        self.change_y_image_range()

        for i in range(2):
            self.xy_image.getViewBox().setRange(xRange=(xMin, xMax), yRange=(yMin, yMax),
                update=True)

    def activate_zoom_double_click(self):
        """ Enable zoom tool when double clicking image """
        self._mw.action_zoom.setChecked(not self._mw.action_zoom.isChecked())
        return

    def reset_depth_imagerange(self):
        """ Reset the imagerange if autorange was pressed.

        Take the image range values directly from the scanned image and set
        them as the current image ranges.
        """
        # extract the range directly from the image:
        xMin = self._scanning_logic.depth_image[0, 0, 0]
        zMin = self._scanning_logic.depth_image[0, 0, 2]
        xMax = self._scanning_logic.depth_image[-1, -1, 0]
        zMax = self._scanning_logic.depth_image[-1, -1, 2]

        self._mw.x_min_InputWidget.setValue(xMin)
        self._mw.x_max_InputWidget.setValue(xMax)
        self.change_x_image_range()

        self._mw.z_min_InputWidget.setValue(zMin)
        self._mw.z_max_InputWidget.setValue(zMax)
        self.change_z_image_range()

    def set_full_scan_range_z(self):
        """ Set depth image scan range to scanner limits """
        if self._scanning_logic.depth_img_is_xz:
            hMin = self._scanning_logic.x_range[0]
            hMax = self._scanning_logic.x_range[1]
            self._mw.x_min_InputWidget.setValue(hMin)
            self._mw.x_max_InputWidget.setValue(hMax)
            self.change_x_image_range()
        else:
            hMin = self._scanning_logic.y_range[0]
            hMax = self._scanning_logic.y_range[1]
            self._mw.y_min_InputWidget.setValue(hMin)
            self._mw.y_max_InputWidget.setValue(hMax)
            self.change_y_image_range()

        vMin = self._scanning_logic.z_range[0]
        vMax = self._scanning_logic.z_range[1]
        self._mw.z_min_InputWidget.setValue(vMin)
        self._mw.z_max_InputWidget.setValue(vMax)
        self.change_z_image_range()

        for i in range(2):
            self.depth_image.getViewBox().setRange(
                xRange=(hMin, hMax),
                yRange=(vMin, vMax),
                update=True)

        self.update_roi_depth()

    def update_scan_range_inputs(self):
        """ Update scan range spinboxes from confocal logic """
        self._mw.x_min_InputWidget.setValue(self._scanning_logic.image_x_range[0])
        self._mw.x_max_InputWidget.setValue(self._scanning_logic.image_x_range[1])
        self._mw.y_min_InputWidget.setValue(self._scanning_logic.image_y_range[0])
        self._mw.y_max_InputWidget.setValue(self._scanning_logic.image_y_range[1])
        self._mw.z_min_InputWidget.setValue(self._scanning_logic.image_z_range[0])
        self._mw.z_max_InputWidget.setValue(self._scanning_logic.image_z_range[1])

    def _set_scan_icons(self):
        """ Set the scan icons depending on whether loop-scan is active or not
        """

        if self._scanning_logic.permanent_scan:
            self._mw.action_scan_xy_start.setIcon(self._scan_xy_loop_icon)
            self._mw.action_scan_depth_start.setIcon(self._scan_depth_loop_icon)
        else:
            self._mw.action_scan_xy_start.setIcon(self._scan_xy_single_icon)
            self._mw.action_scan_depth_start.setIcon(self._scan_depth_single_icon)

    def logic_started_scanning(self, tag):
        """ Disable icons if a scan was started.

            @param tag str: tag indicating command source
        """
        if tag == 'logic':
            self.disable_scan_actions()

    def logic_continued_scanning(self, tag):
        """ Disable icons if a scan was continued.

            @param tag str: tag indicating command source
        """
        if tag == 'logic':
            self.disable_scan_actions()

    def logic_started_refocus(self, tag):
        """ Disable icons if a refocus was started.

            @param tag str: tag indicating command source
        """
        if tag == 'logic':
            self.disable_scan_actions()

<<<<<<< HEAD
    def set_confocal_to_center(self):
        """ Set current confocal position to centre of scan range """
        x_max = self._mw.x_max_InputWidget.value()
        x_min = self._mw.x_min_InputWidget.value()
        y_max = self._mw.y_max_InputWidget.value()
        y_min = self._mw.y_min_InputWidget.value()

        self._mw.x_current_InputWidget.setValue((x_max + x_min)/2)
        self._mw.y_current_InputWidget.setValue((y_max + y_min)/2)

        self._mw.x_current_InputWidget.editingFinished.emit()
        self._mw.y_current_InputWidget.editingFinished.emit()
=======
    def logic_started_save(self):
        """ Displays modal dialog when save process starts """
        self._save_dialog.show()

    def logic_finished_save(self):
        """ Hides modal dialog when save process done """
        self._save_dialog.hide()
>>>>>>> a9ea2e84
<|MERGE_RESOLUTION|>--- conflicted
+++ resolved
@@ -1894,7 +1894,6 @@
         if tag == 'logic':
             self.disable_scan_actions()
 
-<<<<<<< HEAD
     def set_confocal_to_center(self):
         """ Set current confocal position to centre of scan range """
         x_max = self._mw.x_max_InputWidget.value()
@@ -1907,12 +1906,10 @@
 
         self._mw.x_current_InputWidget.editingFinished.emit()
         self._mw.y_current_InputWidget.editingFinished.emit()
-=======
     def logic_started_save(self):
         """ Displays modal dialog when save process starts """
         self._save_dialog.show()
 
     def logic_finished_save(self):
         """ Hides modal dialog when save process done """
-        self._save_dialog.hide()
->>>>>>> a9ea2e84
+        self._save_dialog.hide()