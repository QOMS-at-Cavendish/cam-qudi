--- conflicted
+++ resolved
@@ -1607,45 +1607,13 @@
         axis1_name = self._mw.align_2d_axis1_name_ComboBox.currentText()
         self.log.debug('get the axis0_name: {0}'.format(axis0_name))
         self.log.debug('get the axis0_name: {0}'.format(axis1_name))
-<<<<<<< HEAD
         axis0_value = self.get_ref_move_abs_ScienDSpinBox(axis0_name).value()
         axis1_value = self.get_ref_move_abs_ScienDSpinBox(axis1_name).value()
 
         center_x = axis0_value + 0.5 * self.roi_magnet.size()[0]
         center_y = axis1_value + 0.5 * self.roi_magnet.size()[1]
         self.roi_magnet.setPos([center_x, center_y])
-        # not sure at the moment what I wanted to do with this, therefore testing without it.
-        # self._mw.pos_show.setText('({0:.3f}, {1:.3f})'.format(axis0_value, axis1_value))
-        # width_x = self.roi_magnet.size()[0]
-        # width_y = self.roi_magnet.size()[1]
-        # x_r = axis0_value - width_x / 2.0
-        # y_r = axis1_value - width_y / 2.0
-        # self.roi_magnet.setPos(x_r, y_r)
-
-    def update_roi_from_range(self):
-        """
-        User changed scan range and therefore the rectangular should be adjusted
-        @return:
-        """
-        # first get the size of axis0 and axis1 range
-        x_range = self._mw.align_2d_axes0_range_DSpinBox.value()
-        y_range = self._mw.align_2d_axes0_range_DSpinBox.value()
-        self.roi_magnet.setSize([x_range/100, y_range/100])
-
-
-
-=======
-        axis0_value = self.get_ref_curr_pos_ScienDSpinBox(axis0_name).value()
-        axis1_value = self.get_ref_curr_pos_ScienDSpinBox(axis1_name).value()
-
-        self.roi_magnet.setPos(axis0_value, axis1_value)
-        self._mw.pos_show.setText('({0:.3f}, {1:.3f})'.format(axis0_value, axis1_value))
-        width_x = self.roi_magnet.size()[0]
-        width_y = self.roi_magnet.size()[1]
-        self.log.debug('x, y from boxes:{0},{1}'.format(axis0_value, axis1_value))
-        x_r = axis0_value - width_x / 2.0
-        y_r = axis1_value - width_y / 2.0
-        self.roi_magnet.setPos(x_r, y_r)
+
         return 0
 
 
@@ -1662,7 +1630,17 @@
             dspinbox.setValue(dict[axis_label])
             dspinbox.blockSignals(False)
         return dict
->>>>>>> 7bf4bb76
+
+    def update_roi_from_range(self):
+        """
+        User changed scan range and therefore the rectangular should be adjusted
+        @return:
+        """
+        # first get the size of axis0 and axis1 range
+        x_range = self._mw.align_2d_axes0_range_DSpinBox.value()
+        y_range = self._mw.align_2d_axes0_range_DSpinBox.value()
+        self.roi_magnet.setSize([x_range/100, y_range/100])
+
 
     def update_align_2d_axis0_name(self,axisname):
         """ The GUT is updated taking axisname into account. Thereby no signal is triggered!
