--- conflicted
+++ resolved
@@ -38,14 +38,8 @@
 import threading
 import socket
 
-<<<<<<< HEAD
 from qtpy import QtCore
-import pyqtgraph.configfile as configfile
-=======
-from pyqtgraph.Qt import QtCore, QtGui
-import pyqtgraph.reload as reload
 from . import config
->>>>>>> c13bc4ee
 
 from .util import ptime
 from .util.mutex import Mutex   # Mutex provides access serialization between threads
@@ -1179,19 +1173,12 @@
         if len(variables) > 0:
             try:
                 statusdir = self.getStatusDir()
-<<<<<<< HEAD
                 classname = self.tree['loaded'][
                     base][module].__class__.__name__
-                filename = os.path.join(
-                    statusdir, 'status-{0}_{1}_{2}.cfg'.format(classname, base, module))
-                configfile.writeConfigFile(variables, filename)
-=======
-                classname = self.tree['loaded'][base][module].__class__.__name__
                 filename = os.path.join(statusdir,
                         'status-{0}_{1}_{2}.cfg'.format(classname, base,
                             module))
                 config.save(filename, variables)
->>>>>>> c13bc4ee
             except:
                 print(variables)
                 logger.exception('Failed to save status variables of module '
