# -*- coding: utf-8 -*-
"""
Jupyter notebook kernel executable file for Qudi.

Qudi is free software: you can redistribute it and/or modify
it under the terms of the GNU General Public License as published by
the Free Software Foundation, either version 3 of the License, or
(at your option) any later version.

Qudi is distributed in the hope that it will be useful,
but WITHOUT ANY WARRANTY; without even the implied warranty of
MERCHANTABILITY or FITNESS FOR A PARTICULAR PURPOSE.  See the
GNU General Public License for more details.

You should have received a copy of the GNU General Public License
along with Qudi. If not, see <http://www.gnu.org/licenses/>.

Copyright (c) the Qudi Developers. See the COPYRIGHT.txt file at the
top-level directory of this distribution and at <https://github.com/Ulm-IQO/qudi/>
"""

import os
import sys
import rpyc
import json
import logging
import signal
import atexit
import shutil
import tempfile

import config

try:
    from .parentpoller import ParentPollerUnix, ParentPollerWindows
<<<<<<< HEAD
except (ModuleNotFoundError, ImportError):
=======
except ImportError:
>>>>>>> a9ea2e84
    from parentpoller import ParentPollerUnix, ParentPollerWindows

rpyc.core.protocol.DEFAULT_CONFIG['allow_pickle'] = True


class Qudi:

    def __init__(self):
        conf = self.getConfigFromFile(self.getConfigFile())
        self.host, self.port, self.certfile, self.keyfile = conf
        self.conn_config = {'allow_all_attrs': True}
        self.parent_handle = int(os.environ.get('JPY_PARENT_PID') or 0)
        self.interrupt = int(os.environ.get('JPY_INTERRUPT_EVENT') or 0)
        self.kernelid = None

    def connect(self, **kwargs):
        logging.info('Connecting to {}:{}'.format(self.host, self.port))
        self.connection = rpyc.connect(self.host, self.port, config=self.conn_config)

    def getModule(self, name):
        return self.connection.root.getModule(name)

    def startKernel(self, connfile):
        m = self.getModule('kernellogic')
        cfg = json.loads("".join(open(connfile).readlines()))
        self.kernelid = m.startKernel(cfg, self)
        logging.info('Kernel up: {}'.format(self.kernelid))

    def stopKernel(self):
        logging.info('Shutting down: {}'.format(self.kernelid))
        sys.stdout.flush()
        m = self.getModule('kernellogic')
        if self.kernelid is not None:
            m.stopKernel(self.kernelid)
            logging.info('Down!')
            sys.stdout.flush()

    def initSignal(self):
        signal.signal(signal.SIGINT, signal.SIG_IGN)

    def initPoller(self):
        if sys.platform == 'win32':
            if self.interrupt or self.parent_handle:
                self.poller = ParentPollerWindows(self.interrupt, self.parent_handle)
        elif self.parent_handle:
            self.poller = ParentPollerUnix()

    def exit(self):
        sys.exit()

    def getMainDir(self):
        """Returns the absolut path to the directory of the main software.

             @return string: path to the main tree of the software

        """
        return os.path.abspath(os.path.join(os.path.dirname(__file__), ".."))

    def getConfigFile(self):
        """ Search all the default locations to find a configuration file.

          @return sting: path to configuration file
        """
        path = self.getMainDir()
        # we first look for config/load.cfg which can point to another
        # config file using the "configfile" key
        loadConfigFile = os.path.join(path, 'config', 'load.cfg')
        if os.path.isfile(loadConfigFile):
            logging.info('load.cfg config file found at {0}'.format(loadConfigFile))
            try:
                confDict = config.load(loadConfigFile)
                if 'configfile' in confDict and isinstance(confDict['configfile'], str):
                    # check if this config file is existing
                    # try relative filenames
                    configFile = os.path.join(path, 'config', confDict['configfile'])
                    if os.path.isfile(configFile):
                        logging.info('Config file found at {0}'.format(configFile))
                        return configFile
                    # try absolute filename or relative to pwd
                    if os.path.isfile(confDict['configfile']):
                        logging.info('Config file found at {0}'.format(confDict['configfile']))
                        return confDict['configfile']
                    else:
                        logging.critical('Couldn\'t find config file specified in load.cfg: {0}'
                                         ''.format(confDict['configfile']))
            except Exception:
                logging.exception('Error while handling load.cfg.')
        # try config/example/custom.cfg next
        cf = os.path.join(path, 'config', 'example', 'custom.cfg')
        if os.path.isfile(cf):
            return cf
        # try config/example/default.cfg
        cf = os.path.join(path, 'config', 'example', 'default.cfg')
        if os.path.isfile(cf):
            return cf
        raise Exception('Could not find any config file.')

    def getConfigFromFile(self, configfile):
        cfg = config.load(configfile)
        if 'module_server' in cfg['global']:
            if not isinstance(cfg['global']['module_server'], dict):
                raise Exception('"module_server" entry in "global" section of configuration'
                                ' file is not a dictionary.')
            else:
                # new style
                server_address = cfg['global']['module_server'].get('address', 'localhost')
                server_port = cfg['global']['module_server'].get('port', 12345)
                certfile = cfg['global']['module_server'].get('certfile', None)
                keyfile = cfg['global']['module_server'].get('keyfile', None)

        elif 'serveraddress' in cfg['global']:
            logging.warning('Deprecated remote server settings. Please update to new style.'
                            ' See documentation.')
            server_address = cfg['global'].get('serveraddress', 'localhost')
            server_port = cfg['global'].get('serverport', 12345)
            certfile = cfg['global'].get('certfile', None)
            keyfile = cfg['global'].get('keyfile', None)

        return server_address, server_port, certfile, keyfile


def install_kernel():
    from jupyter_client.kernelspec import KernelSpecManager
    logging.info('Installing Qudi kernel.')

    try:
        # prepare temporary kernelspec folder
        tempdir = tempfile.mkdtemp(suffix='_kernels')
        path = os.path.join(tempdir, 'qudi')
        resourcepath = os.path.join(path, 'resources')
        kernelpath = os.path.abspath(__file__)
        os.mkdir(path)
        os.mkdir(resourcepath)

        kernel_dict = {
            'argv': [sys.executable, kernelpath, '{connection_file}'],
            'display_name': 'Qudi',
            'language': 'python',
        }
        # write the kernelspe file
        with open(os.path.join(path, 'kernel.json'), 'w') as f:
            json.dump(kernel_dict, f, indent=1)

        # copy logo
        logopath = os.path.abspath(os.path.join(os.path.dirname(kernelpath), '..', 'artwork', 'logo'))
        shutil.copy(os.path.join(logopath, 'logo-qudi-32x32.png'), os.path.join(resourcepath, 'logo-32x32.png'))
        shutil.copy(os.path.join(logopath, 'logo-qudi-32x32.png'), os.path.join(resourcepath, 'logo-32x32.png'))

        # install kernelspec folder
        kernel_spec_manager = KernelSpecManager()
        dest = kernel_spec_manager.install_kernel_spec(path, kernel_name='qudi', user=True)
        logging.info('Installed kernelspec qudi in {}'.format(dest))
    except OSError as e:
        if e.errno == errno.EACCES:
            print(e, file=sys.stderr)
            sys.exit(1)
    finally:
        if os.path.isdir(tempdir):
            shutil.rmtree(tempdir)


if __name__ == '__main__':
    logging.basicConfig(
        level=logging.INFO,
        format="[%(levelname)1.1s %(asctime)s.%(msecs).03d %(name)s] %(message)s"
    )
    if len(sys.argv) > 1:
        if sys.argv[1] == 'install':
            install_kernel()
        else:
            q = Qudi()
            q.initSignal()
            q.initPoller()
            q.connect()
            q.startKernel(sys.argv[1])
            atexit.register(q.stopKernel)
            logging.info('Sleeping.')
            q.poller.run()
            logging.info('Quitting.')
            sys.stdout.flush()
    else:
        print('qudikernel usage is {0} <connectionfile> or {0} install'.format(sys.argv[0]), file=sys.stderr)<|MERGE_RESOLUTION|>--- conflicted
+++ resolved
@@ -33,11 +33,7 @@
 
 try:
     from .parentpoller import ParentPollerUnix, ParentPollerWindows
-<<<<<<< HEAD
-except (ModuleNotFoundError, ImportError):
-=======
 except ImportError:
->>>>>>> a9ea2e84
     from parentpoller import ParentPollerUnix, ParentPollerWindows
 
 rpyc.core.protocol.DEFAULT_CONFIG['allow_pickle'] = True
