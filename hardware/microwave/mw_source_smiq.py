# -*- coding: utf-8 -*-

"""
This file contains the Qudi hardware file to control SMIQ microwave device.

Qudi is free software: you can redistribute it and/or modify
it under the terms of the GNU General Public License as published by
the Free Software Foundation, either version 3 of the License, or
(at your option) any later version.

Qudi is distributed in the hope that it will be useful,
but WITHOUT ANY WARRANTY; without even the implied warranty of
MERCHANTABILITY or FITNESS FOR A PARTICULAR PURPOSE.  See the
GNU General Public License for more details.

You should have received a copy of the GNU General Public License
along with Qudi. If not, see <http://www.gnu.org/licenses/>.

Parts of this file were developed from a PI3diamond module which is
Copyright (C) 2009 Helmut Rathgen <helmut.rathgen@gmail.com>

Copyright (c) the Qudi Developers. See the COPYRIGHT.txt file at the
top-level directory of this distribution and at <https://github.com/Ulm-IQO/qudi/>
"""

import visa
import time
import numpy as np

from core.module import Base, ConfigOption
from interface.microwave_interface import MicrowaveInterface
from interface.microwave_interface import MicrowaveLimits
from interface.microwave_interface import MicrowaveMode
from interface.microwave_interface import TriggerEdge


class MicrowaveSmiq(Base, MicrowaveInterface):
    """ This is the Interface class to define the controls for the simple
        microwave hardware.

    Example config for copy-paste:

    mw_source_smiq:
        module.Class: 'microwave.mw_source_smiq.MicrowaveSmiq'
        gpib_address: 'GPIB0::28::INSTR'
<<<<<<< HEAD
        gpib_timeout: 10
        #gpib_baud_rate: 460800  # optional

=======
        gpib_timeout: 20
        gpib_baud_rate: 460800  # optional
        frequency_min: 3e6  # optional
        frequency_max: 3e6  # optional
        power_min: -100  # optional
        power_max: 13  # optional
    ```
>>>>>>> c8ee8843
    """

    _modclass = 'MicrowaveSmiq'
    _modtype = 'hardware'
    _gpib_address = ConfigOption('gpib_address', missing='error')
    _gpib_timeout = ConfigOption('gpib_timeout', 10, missing='warn')
    _gpib_baud_rate = ConfigOption('gpib_baud_rate', None)
    _config_freq_min = ConfigOption('frequency_min', None)
    _config_freq_max = ConfigOption('frequency_max', None)
    _config_power_min = ConfigOption('power_min', None)
    _config_power_max = ConfigOption('power_max', None)

    # Indicate how fast frequencies within a list or sweep mode can be changed:
    _FREQ_SWITCH_SPEED = 0.003  # Frequency switching speed in s (acc. to specs)

    def on_activate(self):
        """ Initialisation performed during activation of the module. """
        self._gpib_timeout = self._gpib_timeout * 1000
        # trying to load the visa connection to the module
        self.rm = visa.ResourceManager()
        try:
            if self._gpib_baud_rate is None:
                self._gpib_connection = self.rm.open_resource(self._gpib_address,
                                                            timeout=self._gpib_timeout)
            else:
                self._gpib_connection = self.rm.open_resource(self._gpib_address,
                                                            timeout=self._gpib_timeout,
                                                            baud_rate=self._gpib_baud_rate)
        except:
            self.log.error('This is MWSMIQ: could not connect to GPIB address >>{}<<.'
                           ''.format(self._gpib_address))
            raise

        self.log.info('MWSMIQ initialised and connected to hardware.')
        self.model = self._gpib_connection.query('*IDN?').split(',')[1]
        self._command_wait('*CLS')
        self._command_wait('*RST')
        return

    def on_deactivate(self):
        """ Cleanup performed during deactivation of the module. """
        #self._gpib_connection.close()
        #self.rm.close()
        return

    def _command_wait(self, command_str):
        """
        Writes the command in command_str via GPIB and waits until the device has finished
        processing it.

        @param command_str: The command to be written
        """
        self._gpib_connection.write(command_str)
        self._gpib_connection.write('*WAI')
        while int(float(self._gpib_connection.query('*OPC?'))) != 1:
            time.sleep(0.2)
        return

    def get_limits(self):
        """ Create an object containing parameter limits for this microwave source.

            @return MicrowaveLimits: device-specific parameter limits
        """
        limits = MicrowaveLimits()
        limits.supported_modes = (MicrowaveMode.CW, MicrowaveMode.LIST, MicrowaveMode.SWEEP)

        limits.min_frequency = 300e3
        limits.max_frequency = 6.4e9

        limits.min_power = -144
        limits.max_power = 10

        limits.list_minstep = 0.1
        limits.list_maxentries = 4000

        limits.sweep_minstep = 0.1
        limits.sweep_maxentries = 10001

        if self.model == 'SMIQ02B':
            limits.max_frequency = 2.2e9
            limits.max_power = 13
        elif self.model == 'SMIQ03B':
            limits.max_frequency = 3.3e9
            limits.max_power = 13
        elif self.model == 'SMIQ03HD':
            limits.max_frequency = 3.3e9
            limits.max_power = 13
        elif self.model == 'SMIQ04B':
            limits.max_frequency = 4.4e9
        elif self.model == 'SMIQ06B':
            limits.max_power = 16
        elif self.model == 'SMIQ06ATE':
            pass
        else:
            self.log.warning('Model string unknown, hardware limits may be wrong.')

        # check config options for stricter limitations
        if self._config_freq_max is not None and float(self._config_freq_max) < limits.max_frequency:
            limits.max_frequency = float(self._config_freq_max)
        if self._config_freq_min is not None and float(self._config_freq_min) > limits.min_frequency:
            limits.min_frequency = float(self._config_freq_min)
        if self._config_power_max is not None and float(self._config_power_max) < limits.max_power:
            limits.max_power = float(self._config_power_max)
        if self._config_power_min is not None and float(self._config_power_min) > limits.min_power:
            limits.min_power = float(self._config_power_min)

        limits.list_maxstep = limits.max_frequency
        limits.sweep_maxstep = limits.max_frequency
        return limits

    def off(self):
        """
        Switches off any microwave output.
        Must return AFTER the device is actually stopped.

        @return int: error code (0:OK, -1:error)
        """
        mode, is_running = self.get_status()
        if not is_running:
            return 0

        if mode == 'list':
            self._command_wait(':FREQ:MODE CW')

        self._gpib_connection.write('OUTP:STAT OFF')
        self._gpib_connection.write('*WAI')
        while int(float(self._gpib_connection.query('OUTP:STAT?'))) != 0:
            time.sleep(0.2)

        if mode == 'list':
            self._command_wait(':LIST:LEARN')
            self._command_wait(':FREQ:MODE LIST')
        return 0

    def get_status(self):
        """
        Gets the current status of the MW source, i.e. the mode (cw, list or sweep) and
        the output state (stopped, running)

        @return str, bool: mode ['cw', 'list', 'sweep'], is_running [True, False]
        """
        is_running = bool(int(float(self._gpib_connection.query('OUTP:STAT?'))))
        mode = self._gpib_connection.query(':FREQ:MODE?').strip('\n').lower()
        if mode == 'swe':
            mode = 'sweep'
        return mode, is_running

    def get_power(self):
        """
        Gets the microwave output power.

        @return float: the power set at the device in dBm
        """
        mode, dummy = self.get_status()
        if mode == 'list':
            return float(self._gpib_connection.query(':LIST:POW?'))
        else:
            # This case works for cw AND sweep mode
            return float(self._gpib_connection.query(':POW?'))

    def get_frequency(self):
        """
        Gets the frequency of the microwave output.
        Returns single float value if the device is in cw mode.
        Returns list like [start, stop, step] if the device is in sweep mode.
        Returns list of frequencies if the device is in list mode.

        @return [float, list]: frequency(s) currently set for this device in Hz
        """
        mode, is_running = self.get_status()
        if 'cw' in mode:
            return_val = float(self._gpib_connection.query(':FREQ?'))
        elif 'sweep' in mode:
            start = float(self._gpib_connection.query(':FREQ:STAR?'))
            stop = float(self._gpib_connection.query(':FREQ:STOP?'))
            step = float(self._gpib_connection.query(':SWE:STEP?'))
            return_val = [start+step, stop, step]
        elif 'list' in mode:
            # Exclude first frequency entry (duplicate due to trigger issues)
            frequency_str = self._gpib_connection.query(':LIST:FREQ?').split(',', 1)[1]
            return_val = np.array([float(freq) for freq in frequency_str.split(',')])
        return return_val

    def cw_on(self):
        """
        Switches on cw microwave output.
        Must return AFTER the device is actually running.

        @return int: error code (0:OK, -1:error)
        """
        current_mode, is_running = self.get_status()
        if is_running:
            if current_mode == 'cw':
                return 0
            else:
                self.off()

        if current_mode != 'cw':
            self._command_wait(':FREQ:MODE CW')

        self._gpib_connection.write(':OUTP:STAT ON')
        self._gpib_connection.write('*WAI')
        dummy, is_running = self.get_status()
        while not is_running:
            time.sleep(0.2)
            dummy, is_running = self.get_status()
        return 0

    def set_cw(self, frequency=None, power=None):
        """
        Configures the device for cw-mode and optionally sets frequency and/or power

        @param float frequency: frequency to set in Hz
        @param float power: power to set in dBm

        @return tuple(float, float, str): with the relation
            current frequency in Hz,
            current power in dBm,
            current mode
        """
        mode, is_running = self.get_status()
        if is_running:
            self.off()

        # Activate CW mode
        if mode != 'cw':
            self._command_wait(':FREQ:MODE CW')

        # Set CW frequency
        if frequency is not None:
            self._command_wait(':FREQ {0:f}'.format(frequency))

        # Set CW power
        if power is not None:
            self._command_wait(':POW {0:f}'.format(power))

        # Return actually set values
        mode, dummy = self.get_status()
        actual_freq = self.get_frequency()
        actual_power = self.get_power()
        return actual_freq, actual_power, mode

    def list_on(self):
        """
        Switches on the list mode microwave output.
        Must return AFTER the device is actually running.

        @return int: error code (0:OK, -1:error)
        """
        current_mode, is_running = self.get_status()
        if is_running:
            if current_mode == 'list':
                return 0
            else:
                self.off()

        # This needs to be done due to stupid design of the list mode (sweep is better)
        self.cw_on()
        self._command_wait(':LIST:LEARN')
        self._command_wait(':FREQ:MODE LIST')
        dummy, is_running = self.get_status()
        while not is_running:
            time.sleep(0.2)
            dummy, is_running = self.get_status()
        return 0

    def set_list(self, frequency=None, power=None):
        """
        Configures the device for list-mode and optionally sets frequencies and/or power

        @param list frequency: list of frequencies in Hz
        @param float power: MW power of the frequency list in dBm

        @return tuple(list, float, str):
            current frequencies in Hz,
            current power in dBm,
            current mode
        """
        mode, is_running = self.get_status()
        if is_running:
            self.off()

        # Cant change list parameters if in list mode
        if mode != 'cw':
            self.set_cw()

        self._gpib_connection.write(":LIST:SEL 'QUDI'")
        self._gpib_connection.write('*WAI')

        # Set list frequencies
        if frequency is not None:
            s = ' {0:f},'.format(frequency[0])
            for f in frequency[:-1]:
                s += ' {0:f},'.format(f)
            s += ' {0:f}'.format(frequency[-1])
            self._gpib_connection.write(':LIST:FREQ' + s)
            self._gpib_connection.write('*WAI')
            self._gpib_connection.write(':LIST:MODE STEP')
            self._gpib_connection.write('*WAI')

        # Set list power
        if power is not None:
            self._gpib_connection.write(':LIST:POW {0:f}'.format(power))
            self._gpib_connection.write('*WAI')

        self._command_wait(':TRIG1:LIST:SOUR EXT')

        # Apply settings in hardware
        self._command_wait(':LIST:LEARN')
        # If there are timeout  problems after this command, update the smiq  firmware to > 5.90
        # as there was a problem with excessive wait times after issuing :LIST:LEARN over a
        # GPIB connection in firmware 5.88
        self._command_wait(':FREQ:MODE LIST')

        actual_freq = self.get_frequency()
        actual_power = self.get_power()
        mode, dummy = self.get_status()
        return actual_freq, actual_power, mode

    def reset_listpos(self):
        """
        Reset of MW list mode position to start (first frequency step)

        @return int: error code (0:OK, -1:error)
        """
        self._command_wait(':ABOR:LIST')
        return 0

    def sweep_on(self):
        """ Switches on the sweep mode.

        @return int: error code (0:OK, -1:error)
        """
        current_mode, is_running = self.get_status()
        if is_running:
            if current_mode == 'sweep':
                return 0
            else:
                self.off()

        if current_mode != 'sweep':
            self._command_wait(':FREQ:MODE SWEEP')

        self._gpib_connection.write(':OUTP:STAT ON')
        dummy, is_running = self.get_status()
        while not is_running:
            time.sleep(0.2)
            dummy, is_running = self.get_status()
        return 0

    def set_sweep(self, start=None, stop=None, step=None, power=None):
        """
        Configures the device for sweep-mode and optionally sets frequency start/stop/step
        and/or power

        @return float, float, float, float, str: current start frequency in Hz,
                                                 current stop frequency in Hz,
                                                 current frequency step in Hz,
                                                 current power in dBm,
                                                 current mode
        """
        mode, is_running = self.get_status()
        if is_running:
            self.off()

        if mode != 'sweep':
            self._command_wait(':FREQ:MODE SWEEP')

        if (start is not None) and (stop is not None) and (step is not None):
            self._gpib_connection.write(':SWE:MODE STEP')
            self._gpib_connection.write(':SWE:SPAC LIN')
            self._gpib_connection.write('*WAI')
            self._gpib_connection.write(':FREQ:START {0:f}'.format(start - step))
            self._gpib_connection.write(':FREQ:STOP {0:f}'.format(stop))
            self._gpib_connection.write(':SWE:STEP:LIN {0:f}'.format(step))
            self._gpib_connection.write('*WAI')

        if power is not None:
            self._gpib_connection.write(':POW {0:f}'.format(power))
            self._gpib_connection.write('*WAI')

        self._command_wait(':TRIG1:SWE:SOUR EXT')

        actual_power = self.get_power()
        freq_list = self.get_frequency()
        mode, dummy = self.get_status()
        return freq_list[0], freq_list[1], freq_list[2], actual_power, mode

    def reset_sweeppos(self):
        """
        Reset of MW sweep mode position to start (start frequency)

        @return int: error code (0:OK, -1:error)
        """
        self._command_wait(':ABOR:SWE')
        return 0

    def set_ext_trigger(self, pol, timing):
        """ Set the external trigger for this device with proper polarization.

        @param TriggerEdge pol: polarisation of the trigger (basically rising edge or falling edge)
        @param float timing: estimated time between triggers

        @return object, float: current trigger polarity [TriggerEdge.RISING, TriggerEdge.FALLING],
            trigger timing
        """
        mode, is_running = self.get_status()
        if is_running:
            self.off()

        if pol == TriggerEdge.RISING:
            edge = 'POS'
        elif pol == TriggerEdge.FALLING:
            edge = 'NEG'
        else:
            self.log.warning('No valid trigger polarity passed to microwave hardware module.')
            edge = None

        if edge is not None:
            self._command_wait(':TRIG1:SLOP {0}'.format(edge))

        polarity = self._gpib_connection.query(':TRIG1:SLOP?')
        if 'NEG' in polarity:
            return TriggerEdge.FALLING, timing
        else:
            return TriggerEdge.RISING, timing

    def trigger(self):
        """ Trigger the next element in the list or sweep mode programmatically.

        @return int: error code (0:OK, -1:error)

        Ensure that the Frequency was set AFTER the function returns, or give
        the function at least a save waiting time.
        """

        # WARNING:
        # The manual trigger functionality was not tested for this device!
        # Might not work well! Please check that!

        self._gpib_connection.write('*TRG')
        time.sleep(self._FREQ_SWITCH_SPEED)  # that is the switching speed
        return 0<|MERGE_RESOLUTION|>--- conflicted
+++ resolved
@@ -43,19 +43,12 @@
     mw_source_smiq:
         module.Class: 'microwave.mw_source_smiq.MicrowaveSmiq'
         gpib_address: 'GPIB0::28::INSTR'
-<<<<<<< HEAD
-        gpib_timeout: 10
-        #gpib_baud_rate: 460800  # optional
-
-=======
-        gpib_timeout: 20
+        gpib_timeout: 20 # in seconds
         gpib_baud_rate: 460800  # optional
-        frequency_min: 3e6  # optional
-        frequency_max: 3e6  # optional
-        power_min: -100  # optional
-        power_max: 13  # optional
-    ```
->>>>>>> c8ee8843
+        frequency_min: 3e6  # optional, in Hz
+        frequency_max: 3e6  # optional, in Hz
+        power_min: -100  # optional, in dBm
+        power_max: 13  # optional, in dBm
     """
 
     _modclass = 'MicrowaveSmiq'
